//  Copyright (c) 2011-present, Facebook, Inc.  All rights reserved.
//  This source code is licensed under the BSD-style license found in the
//  LICENSE file in the root directory of this source tree. An additional grant
//  of patent rights can be found in the PATENTS file in the same directory.
//
// Copyright (c) 2011 The LevelDB Authors. All rights reserved.
// Use of this source code is governed by a BSD-style license that can be
// found in the LICENSE file. See the AUTHORS file for names of contributors.

#include "db/compaction_job.h"

#ifndef __STDC_FORMAT_MACROS
#define __STDC_FORMAT_MACROS
#endif

#include <inttypes.h>
#include <algorithm>
#include <functional>
#include <list>
#include <memory>
#include <random>
#include <set>
#include <thread>
#include <utility>
#include <vector>

#include "db/builder.h"
#include "db/db_iter.h"
#include "db/dbformat.h"
#include "db/event_helpers.h"
#include "db/filename.h"
#include "db/log_reader.h"
#include "db/log_writer.h"
#include "db/memtable.h"
#include "db/memtable_list.h"
#include "db/merge_context.h"
#include "db/merge_helper.h"
#include "db/version_set.h"
#include "port/likely.h"
#include "port/port.h"
#include "rocksdb/db.h"
#include "rocksdb/env.h"
#include "rocksdb/statistics.h"
#include "rocksdb/status.h"
#include "rocksdb/table.h"
#include "table/block.h"
#include "table/block_based_table_factory.h"
#include "table/merging_iterator.h"
#include "table/table_builder.h"
#include "util/coding.h"
#include "util/file_reader_writer.h"
#include "util/iostats_context_imp.h"
#include "util/log_buffer.h"
#include "util/logging.h"
#include "util/sst_file_manager_impl.h"
#include "util/mutexlock.h"
#include "util/perf_context_imp.h"
#include "util/stop_watch.h"
#include "util/string_util.h"
#include "util/sync_point.h"
#include "util/thread_status_util.h"

namespace rocksdb {

// Maintains state for each sub-compaction
struct CompactionJob::SubcompactionState {
  const Compaction* compaction;
  std::unique_ptr<CompactionIterator> c_iter;

  // The boundaries of the key-range this compaction is interested in. No two
  // subcompactions may have overlapping key-ranges.
  // 'start' is inclusive, 'end' is exclusive, and nullptr means unbounded
  Slice *start, *end;

  // The return status of this subcompaction
  Status status;

  // Files produced by this subcompaction
  struct Output {
    FileMetaData meta;
    bool finished;
    std::shared_ptr<const TableProperties> table_properties;
  };

  // State kept for output being generated
  std::vector<Output> outputs;
  std::unique_ptr<WritableFileWriter> outfile;
  std::unique_ptr<TableBuilder> builder;
  Output* current_output() {
    if (outputs.empty()) {
      // This subcompaction's outptut could be empty if compaction was aborted
      // before this subcompaction had a chance to generate any output files.
      // When subcompactions are executed sequentially this is more likely and
      // will be particulalry likely for the later subcompactions to be empty.
      // Once they are run in parallel however it should be much rarer.
      return nullptr;
    } else {
      return &outputs.back();
    }
  }

  uint64_t current_output_file_size;

  // State during the subcompaction
  uint64_t total_bytes;
  uint64_t num_input_records;
  uint64_t num_output_records;
  CompactionJobStats compaction_job_stats;
  uint64_t approx_size;
  // An index that used to speed up ShouldStopBefore().
  size_t grandparent_index = 0;
  // The number of bytes overlapping between the current output and
  // grandparent files used in ShouldStopBefore().
  uint64_t overlapped_bytes = 0;
  // A flag determine whether the key has been seen in ShouldStopBefore()
  bool seen_key = false;
  std::string compression_dict;

  SubcompactionState(Compaction* c, Slice* _start, Slice* _end,
                     uint64_t size = 0)
      : compaction(c),
        start(_start),
        end(_end),
        outfile(nullptr),
        builder(nullptr),
        current_output_file_size(0),
        total_bytes(0),
        num_input_records(0),
        num_output_records(0),
        approx_size(size),
        grandparent_index(0),
        overlapped_bytes(0),
        seen_key(false),
        compression_dict() {
    assert(compaction != nullptr);
  }

  SubcompactionState(SubcompactionState&& o) { *this = std::move(o); }

  SubcompactionState& operator=(SubcompactionState&& o) {
    compaction = std::move(o.compaction);
    start = std::move(o.start);
    end = std::move(o.end);
    status = std::move(o.status);
    outputs = std::move(o.outputs);
    outfile = std::move(o.outfile);
    builder = std::move(o.builder);
    current_output_file_size = std::move(o.current_output_file_size);
    total_bytes = std::move(o.total_bytes);
    num_input_records = std::move(o.num_input_records);
    num_output_records = std::move(o.num_output_records);
    compaction_job_stats = std::move(o.compaction_job_stats);
    approx_size = std::move(o.approx_size);
    grandparent_index = std::move(o.grandparent_index);
    overlapped_bytes = std::move(o.overlapped_bytes);
    seen_key = std::move(o.seen_key);
    compression_dict = std::move(o.compression_dict);
    return *this;
  }

  // Because member unique_ptrs do not have these.
  SubcompactionState(const SubcompactionState&) = delete;

  SubcompactionState& operator=(const SubcompactionState&) = delete;

  // Returns true iff we should stop building the current output
  // before processing "internal_key".
  bool ShouldStopBefore(const Slice& internal_key, uint64_t curr_file_size) {
    const InternalKeyComparator* icmp =
        &compaction->column_family_data()->internal_comparator();
    const std::vector<FileMetaData*>& grandparents = compaction->grandparents();

    // Scan to find earliest grandparent file that contains key.
    while (grandparent_index < grandparents.size() &&
           icmp->Compare(internal_key,
                         grandparents[grandparent_index]->largest.Encode()) >
               0) {
      if (seen_key) {
        overlapped_bytes += grandparents[grandparent_index]->fd.GetFileSize();
      }
      assert(grandparent_index + 1 >= grandparents.size() ||
             icmp->Compare(
                 grandparents[grandparent_index]->largest.Encode(),
                 grandparents[grandparent_index + 1]->smallest.Encode()) <= 0);
      grandparent_index++;
    }
    seen_key = true;

    if (overlapped_bytes + curr_file_size >
        compaction->max_compaction_bytes()) {
      // Too much overlap for current output; start new output
      overlapped_bytes = 0;
      return true;
    }

    return false;
  }
};

// Maintains state for the entire compaction
struct CompactionJob::CompactionState {
  Compaction* const compaction;

  // REQUIRED: subcompaction states are stored in order of increasing
  // key-range
  std::vector<CompactionJob::SubcompactionState> sub_compact_states;
  Status status;

  uint64_t total_bytes;
  uint64_t num_input_records;
  uint64_t num_output_records;

  explicit CompactionState(Compaction* c)
      : compaction(c),
        total_bytes(0),
        num_input_records(0),
        num_output_records(0) {}

  size_t NumOutputFiles() {
    size_t total = 0;
    for (auto& s : sub_compact_states) {
      total += s.outputs.size();
    }
    return total;
  }

  Slice SmallestUserKey() {
    for (const auto& sub_compact_state : sub_compact_states) {
      if (!sub_compact_state.outputs.empty() &&
          sub_compact_state.outputs[0].finished) {
        return sub_compact_state.outputs[0].meta.smallest.user_key();
      }
    }
    // If there is no finished output, return an empty slice.
    return Slice(nullptr, 0);
  }

  Slice LargestUserKey() {
    for (auto it = sub_compact_states.rbegin(); it < sub_compact_states.rend();
         ++it) {
      if (!it->outputs.empty() && it->current_output()->finished) {
        assert(it->current_output() != nullptr);
        return it->current_output()->meta.largest.user_key();
      }
    }
    // If there is no finished output, return an empty slice.
    return Slice(nullptr, 0);
  }
};

void CompactionJob::AggregateStatistics() {
  for (SubcompactionState& sc : compact_->sub_compact_states) {
    compact_->total_bytes += sc.total_bytes;
    compact_->num_input_records += sc.num_input_records;
    compact_->num_output_records += sc.num_output_records;
  }
  if (compaction_job_stats_) {
    for (SubcompactionState& sc : compact_->sub_compact_states) {
      compaction_job_stats_->Add(sc.compaction_job_stats);
    }
  }
}

CompactionJob::CompactionJob(
    int job_id, Compaction* compaction, const ImmutableDBOptions& db_options,
    const EnvOptions& env_options, VersionSet* versions,
    const std::atomic<bool>* shutting_down, LogBuffer* log_buffer,
    Directory* db_directory, Directory* output_directory, Statistics* stats,
    InstrumentedMutex* db_mutex, Status* db_bg_error,
    std::vector<SequenceNumber> existing_snapshots,
    SequenceNumber earliest_write_conflict_snapshot,
    std::shared_ptr<Cache> table_cache, EventLogger* event_logger,
    bool paranoid_file_checks, bool measure_io_stats, const std::string& dbname,
    CompactionJobStats* compaction_job_stats)
    : job_id_(job_id),
      compact_(new CompactionState(compaction)),
      compaction_job_stats_(compaction_job_stats),
      compaction_stats_(1),
      dbname_(dbname),
      db_options_(db_options),
      env_options_(env_options),
      env_(db_options.env),
      versions_(versions),
      shutting_down_(shutting_down),
      log_buffer_(log_buffer),
      db_directory_(db_directory),
      output_directory_(output_directory),
      stats_(stats),
      db_mutex_(db_mutex),
      db_bg_error_(db_bg_error),
      existing_snapshots_(std::move(existing_snapshots)),
      earliest_write_conflict_snapshot_(earliest_write_conflict_snapshot),
      table_cache_(std::move(table_cache)),
      event_logger_(event_logger),
      paranoid_file_checks_(paranoid_file_checks),
      measure_io_stats_(measure_io_stats) {
  assert(log_buffer_ != nullptr);
  const auto* cfd = compact_->compaction->column_family_data();
  ThreadStatusUtil::SetColumnFamily(cfd, cfd->ioptions()->env,
                                    db_options_.enable_thread_tracking);
  ThreadStatusUtil::SetThreadOperation(ThreadStatus::OP_COMPACTION);
  ReportStartedCompaction(compaction);
}

CompactionJob::~CompactionJob() {
  assert(compact_ == nullptr);
  ThreadStatusUtil::ResetThreadStatus();
}

void CompactionJob::ReportStartedCompaction(
    Compaction* compaction) {
  const auto* cfd = compact_->compaction->column_family_data();
  ThreadStatusUtil::SetColumnFamily(cfd, cfd->ioptions()->env,
                                    db_options_.enable_thread_tracking);

  ThreadStatusUtil::SetThreadOperationProperty(
      ThreadStatus::COMPACTION_JOB_ID,
      job_id_);

  ThreadStatusUtil::SetThreadOperationProperty(
      ThreadStatus::COMPACTION_INPUT_OUTPUT_LEVEL,
      (static_cast<uint64_t>(compact_->compaction->start_level()) << 32) +
          compact_->compaction->output_level());

  // In the current design, a CompactionJob is always created
  // for non-trivial compaction.
  assert(compaction->IsTrivialMove() == false ||
         compaction->is_manual_compaction() == true);

  ThreadStatusUtil::SetThreadOperationProperty(
      ThreadStatus::COMPACTION_PROP_FLAGS,
      compaction->is_manual_compaction() +
          (compaction->deletion_compaction() << 1));

  ThreadStatusUtil::SetThreadOperationProperty(
      ThreadStatus::COMPACTION_TOTAL_INPUT_BYTES,
      compaction->CalculateTotalInputSize());

  IOSTATS_RESET(bytes_written);
  IOSTATS_RESET(bytes_read);
  ThreadStatusUtil::SetThreadOperationProperty(
      ThreadStatus::COMPACTION_BYTES_WRITTEN, 0);
  ThreadStatusUtil::SetThreadOperationProperty(
      ThreadStatus::COMPACTION_BYTES_READ, 0);

  // Set the thread operation after operation properties
  // to ensure GetThreadList() can always show them all together.
  ThreadStatusUtil::SetThreadOperation(
      ThreadStatus::OP_COMPACTION);

  if (compaction_job_stats_) {
    compaction_job_stats_->is_manual_compaction =
        compaction->is_manual_compaction();
  }
}

void CompactionJob::Prepare() {
  AutoThreadOperationStageUpdater stage_updater(
      ThreadStatus::STAGE_COMPACTION_PREPARE);

  // Generate file_levels_ for compaction berfore making Iterator
  auto* c = compact_->compaction;
  assert(c->column_family_data() != nullptr);
  assert(c->column_family_data()->current()->storage_info()
      ->NumLevelFiles(compact_->compaction->level()) > 0);

  // Is this compaction producing files at the bottommost level?
  bottommost_level_ = c->bottommost_level();

  if (c->ShouldFormSubcompactions()) {
    const uint64_t start_micros = env_->NowMicros();
    GenSubcompactionBoundaries();
    MeasureTime(stats_, SUBCOMPACTION_SETUP_TIME,
                env_->NowMicros() - start_micros);

    assert(sizes_.size() == boundaries_.size() + 1);

    for (size_t i = 0; i <= boundaries_.size(); i++) {
      Slice* start = i == 0 ? nullptr : &boundaries_[i - 1];
      Slice* end = i == boundaries_.size() ? nullptr : &boundaries_[i];
      compact_->sub_compact_states.emplace_back(c, start, end, sizes_[i]);
    }
    MeasureTime(stats_, NUM_SUBCOMPACTIONS_SCHEDULED,
                compact_->sub_compact_states.size());
  } else {
    compact_->sub_compact_states.emplace_back(c, nullptr, nullptr);
  }
}

struct RangeWithSize {
  Range range;
  uint64_t size;

  RangeWithSize(const Slice& a, const Slice& b, uint64_t s = 0)
      : range(a, b), size(s) {}
};

// Generates a histogram representing potential divisions of key ranges from
// the input. It adds the starting and/or ending keys of certain input files
// to the working set and then finds the approximate size of data in between
// each consecutive pair of slices. Then it divides these ranges into
// consecutive groups such that each group has a similar size.
void CompactionJob::GenSubcompactionBoundaries() {
  auto* c = compact_->compaction;
  auto* cfd = c->column_family_data();
  const Comparator* cfd_comparator = cfd->user_comparator();
  std::vector<Slice> bounds;
  int start_lvl = c->start_level();
  int out_lvl = c->output_level();

  // Add the starting and/or ending key of certain input files as a potential
  // boundary
  for (size_t lvl_idx = 0; lvl_idx < c->num_input_levels(); lvl_idx++) {
    int lvl = c->level(lvl_idx);
    if (lvl >= start_lvl && lvl <= out_lvl) {
      const LevelFilesBrief* flevel = c->input_levels(lvl_idx);
      size_t num_files = flevel->num_files;

      if (num_files == 0) {
        continue;
      }

      if (lvl == 0) {
        // For level 0 add the starting and ending key of each file since the
        // files may have greatly differing key ranges (not range-partitioned)
        for (size_t i = 0; i < num_files; i++) {
          bounds.emplace_back(flevel->files[i].smallest_key);
          bounds.emplace_back(flevel->files[i].largest_key);
        }
      } else {
        // For all other levels add the smallest/largest key in the level to
        // encompass the range covered by that level
        bounds.emplace_back(flevel->files[0].smallest_key);
        bounds.emplace_back(flevel->files[num_files - 1].largest_key);
        if (lvl == out_lvl) {
          // For the last level include the starting keys of all files since
          // the last level is the largest and probably has the widest key
          // range. Since it's range partitioned, the ending key of one file
          // and the starting key of the next are very close (or identical).
          for (size_t i = 1; i < num_files; i++) {
            bounds.emplace_back(flevel->files[i].smallest_key);
          }
        }
      }
    }
  }

  std::sort(bounds.begin(), bounds.end(),
    [cfd_comparator] (const Slice& a, const Slice& b) -> bool {
      return cfd_comparator->Compare(ExtractUserKey(a), ExtractUserKey(b)) < 0;
    });
  // Remove duplicated entries from bounds
  bounds.erase(std::unique(bounds.begin(), bounds.end(),
    [cfd_comparator] (const Slice& a, const Slice& b) -> bool {
      return cfd_comparator->Compare(ExtractUserKey(a), ExtractUserKey(b)) == 0;
    }), bounds.end());

  // Combine consecutive pairs of boundaries into ranges with an approximate
  // size of data covered by keys in that range
  uint64_t sum = 0;
  std::vector<RangeWithSize> ranges;
  auto* v = cfd->current();
  for (auto it = bounds.begin();;) {
    const Slice a = *it;
    it++;

    if (it == bounds.end()) {
      break;
    }

    const Slice b = *it;
    uint64_t size = versions_->ApproximateSize(v, a, b, start_lvl, out_lvl + 1);
    ranges.emplace_back(a, b, size);
    sum += size;
  }

  // Group the ranges into subcompactions
  const double min_file_fill_percent = 4.0 / 5;
  uint64_t max_output_files = static_cast<uint64_t>(
      std::ceil(sum / min_file_fill_percent /
                c->mutable_cf_options()->MaxFileSizeForLevel(out_lvl)));
  uint64_t subcompactions =
      std::min({static_cast<uint64_t>(ranges.size()),
                static_cast<uint64_t>(db_options_.max_subcompactions),
                max_output_files});

  if (subcompactions > 1) {
    double mean = sum * 1.0 / subcompactions;
    // Greedily add ranges to the subcompaction until the sum of the ranges'
    // sizes becomes >= the expected mean size of a subcompaction
    sum = 0;
    for (size_t i = 0; i < ranges.size() - 1; i++) {
      sum += ranges[i].size;
      if (subcompactions == 1) {
        // If there's only one left to schedule then it goes to the end so no
        // need to put an end boundary
        continue;
      }
      if (sum >= mean) {
        boundaries_.emplace_back(ExtractUserKey(ranges[i].range.limit));
        sizes_.emplace_back(sum);
        subcompactions--;
        sum = 0;
      }
    }
    sizes_.emplace_back(sum + ranges.back().size);
  } else {
    // Only one range so its size is the total sum of sizes computed above
    sizes_.emplace_back(sum);
  }
}

Status CompactionJob::Run() {
  AutoThreadOperationStageUpdater stage_updater(
      ThreadStatus::STAGE_COMPACTION_RUN);
  TEST_SYNC_POINT("CompactionJob::Run():Start");
  log_buffer_->FlushBufferToLog();
  LogCompaction();

  const size_t num_threads = compact_->sub_compact_states.size();
  assert(num_threads > 0);
  const uint64_t start_micros = env_->NowMicros();

  // Launch a thread for each of subcompactions 1...num_threads-1
  std::vector<port::Thread> thread_pool;
  thread_pool.reserve(num_threads - 1);
  for (size_t i = 1; i < compact_->sub_compact_states.size(); i++) {
    thread_pool.emplace_back(&CompactionJob::ProcessKeyValueCompaction, this,
                             &compact_->sub_compact_states[i]);
  }

  // Always schedule the first subcompaction (whether or not there are also
  // others) in the current thread to be efficient with resources
  ProcessKeyValueCompaction(&compact_->sub_compact_states[0]);

  // Wait for all other threads (if there are any) to finish execution
  for (auto& thread : thread_pool) {
    thread.join();
  }

  if (output_directory_) {
    output_directory_->Fsync();
  }

  compaction_stats_.micros = env_->NowMicros() - start_micros;
  MeasureTime(stats_, COMPACTION_TIME, compaction_stats_.micros);

  // Check if any thread encountered an error during execution
  Status status;
  for (const auto& state : compact_->sub_compact_states) {
    if (!state.status.ok()) {
      status = state.status;
      break;
    }
  }

  TablePropertiesCollection tp;
  for (const auto& state : compact_->sub_compact_states) {
    for (const auto& output : state.outputs) {
      auto fn = TableFileName(db_options_.db_paths, output.meta.fd.GetNumber(),
                              output.meta.fd.GetPathId());
      tp[fn] = output.table_properties;
    }
  }
  compact_->compaction->SetOutputTableProperties(std::move(tp));

  // Finish up all book-keeping to unify the subcompaction results
  AggregateStatistics();
  UpdateCompactionStats();
  RecordCompactionIOStats();
  LogFlush(db_options_.info_log);
  TEST_SYNC_POINT("CompactionJob::Run():End");

  compact_->status = status;
  return status;
}

Status CompactionJob::Install(const MutableCFOptions& mutable_cf_options) {
  AutoThreadOperationStageUpdater stage_updater(
      ThreadStatus::STAGE_COMPACTION_INSTALL);
  db_mutex_->AssertHeld();
  Status status = compact_->status;
  ColumnFamilyData* cfd = compact_->compaction->column_family_data();
  cfd->internal_stats()->AddCompactionStats(
      compact_->compaction->output_level(), compaction_stats_);

  if (status.ok()) {
    status = InstallCompactionResults(mutable_cf_options);
  }
  VersionStorageInfo::LevelSummaryStorage tmp;
  auto vstorage = cfd->current()->storage_info();
  const auto& stats = compaction_stats_;

  double read_write_amp = 0.0;
  double write_amp = 0.0;
  if (stats.bytes_read_non_output_levels > 0) {
    read_write_amp = (stats.bytes_written + stats.bytes_read_output_level +
                      stats.bytes_read_non_output_levels) /
                     static_cast<double>(stats.bytes_read_non_output_levels);
    write_amp = stats.bytes_written /
                static_cast<double>(stats.bytes_read_non_output_levels);
  }
  ROCKS_LOG_BUFFER(
      log_buffer_,
      "[%s] compacted to: %s, MB/sec: %.1f rd, %.1f wr, level %d, "
      "files in(%d, %d) out(%d) "
      "MB in(%.1f, %.1f) out(%.1f), read-write-amplify(%.1f) "
      "write-amplify(%.1f) %s, records in: %d, records dropped: %d\n",
      cfd->GetName().c_str(), vstorage->LevelSummary(&tmp),
      (stats.bytes_read_non_output_levels + stats.bytes_read_output_level) /
          static_cast<double>(stats.micros),
      stats.bytes_written / static_cast<double>(stats.micros),
      compact_->compaction->output_level(),
      stats.num_input_files_in_non_output_levels,
      stats.num_input_files_in_output_level, stats.num_output_files,
      stats.bytes_read_non_output_levels / 1048576.0,
      stats.bytes_read_output_level / 1048576.0,
      stats.bytes_written / 1048576.0, read_write_amp, write_amp,
      status.ToString().c_str(), stats.num_input_records,
      stats.num_dropped_records);

  UpdateCompactionJobStats(stats);

  auto stream = event_logger_->LogToBuffer(log_buffer_);
  stream << "job" << job_id_
         << "event" << "compaction_finished"
         << "compaction_time_micros" << compaction_stats_.micros
         << "output_level" << compact_->compaction->output_level()
         << "num_output_files" << compact_->NumOutputFiles()
         << "total_output_size" << compact_->total_bytes
         << "num_input_records" << compact_->num_input_records
         << "num_output_records" << compact_->num_output_records
         << "num_subcompactions" << compact_->sub_compact_states.size();

  if (compaction_job_stats_ != nullptr) {
    stream << "num_single_delete_mismatches"
           << compaction_job_stats_->num_single_del_mismatch;
    stream << "num_single_delete_fallthrough"
           << compaction_job_stats_->num_single_del_fallthru;
  }

  if (measure_io_stats_ && compaction_job_stats_ != nullptr) {
    stream << "file_write_nanos" << compaction_job_stats_->file_write_nanos;
    stream << "file_range_sync_nanos"
           << compaction_job_stats_->file_range_sync_nanos;
    stream << "file_fsync_nanos" << compaction_job_stats_->file_fsync_nanos;
    stream << "file_prepare_write_nanos"
           << compaction_job_stats_->file_prepare_write_nanos;
  }

  stream << "lsm_state";
  stream.StartArray();
  for (int level = 0; level < vstorage->num_levels(); ++level) {
    stream << vstorage->NumLevelFiles(level);
  }
  stream.EndArray();

  CleanupCompaction();
  return status;
}

void CompactionJob::ProcessKeyValueCompaction(SubcompactionState* sub_compact) {
  assert(sub_compact != nullptr);
  ColumnFamilyData* cfd = sub_compact->compaction->column_family_data();
  std::unique_ptr<RangeDelAggregator> range_del_agg(
      new RangeDelAggregator(cfd->internal_comparator(), existing_snapshots_));
  std::unique_ptr<InternalIterator> input(versions_->MakeInputIterator(
      sub_compact->compaction, range_del_agg.get()));

  std::unique_ptr<InternalIterator> input2(versions_->MakeInputIterator(
      sub_compact->compaction, range_del_agg.get()));

  AutoThreadOperationStageUpdater stage_updater(
      ThreadStatus::STAGE_COMPACTION_PROCESS_KV);

  // I/O measurement variables
  PerfLevel prev_perf_level = PerfLevel::kEnableTime;
  const uint64_t kRecordStatsEvery = 1000;
  uint64_t prev_write_nanos = 0;
  uint64_t prev_fsync_nanos = 0;
  uint64_t prev_range_sync_nanos = 0;
  uint64_t prev_prepare_write_nanos = 0;
  if (measure_io_stats_) {
    prev_perf_level = GetPerfLevel();
    SetPerfLevel(PerfLevel::kEnableTime);
    prev_write_nanos = IOSTATS(write_nanos);
    prev_fsync_nanos = IOSTATS(fsync_nanos);
    prev_range_sync_nanos = IOSTATS(range_sync_nanos);
    prev_prepare_write_nanos = IOSTATS(prepare_write_nanos);
  }

  const MutableCFOptions* mutable_cf_options =
      sub_compact->compaction->mutable_cf_options();

  // To build compression dictionary, we sample the first output file, assuming
  // it'll reach the maximum length, and then use the dictionary for compressing
  // subsequent output files. The dictionary may be less than max_dict_bytes if
  // the first output file's length is less than the maximum.
  const int kSampleLenShift = 6;  // 2^6 = 64-byte samples
  std::set<size_t> sample_begin_offsets;
  if (bottommost_level_ &&
      cfd->ioptions()->compression_opts.max_dict_bytes > 0) {
    const size_t kMaxSamples =
        cfd->ioptions()->compression_opts.max_dict_bytes >> kSampleLenShift;
    const size_t kOutFileLen = mutable_cf_options->MaxFileSizeForLevel(
        compact_->compaction->output_level());
    if (kOutFileLen != port::kMaxSizet) {
      const size_t kOutFileNumSamples = kOutFileLen >> kSampleLenShift;
      Random64 generator{versions_->NewFileNumber()};
      for (size_t i = 0; i < kMaxSamples; ++i) {
        sample_begin_offsets.insert(generator.Uniform(kOutFileNumSamples)
                                    << kSampleLenShift);
      }
    }
  }

  auto compaction_filter = cfd->ioptions()->compaction_filter;
  auto compaction_filter2 = cfd->ioptions()->compaction_filter;
  std::unique_ptr<CompactionFilter> compaction_filter_from_factory = nullptr;
  std::unique_ptr<CompactionFilter> compaction_filter_from_factory2 = nullptr;
  if (compaction_filter == nullptr) {
    compaction_filter_from_factory =
        sub_compact->compaction->CreateCompactionFilter();
    compaction_filter = compaction_filter_from_factory.get();
    compaction_filter_from_factory2 =
        sub_compact->compaction->CreateCompactionFilter();
    compaction_filter2 = compaction_filter_from_factory2.get();
  }
  MergeHelper merge(
      env_, cfd->user_comparator(), cfd->ioptions()->merge_operator,
      compaction_filter, db_options_.info_log.get(),
      false /* internal key corruption is expected */,
      existing_snapshots_.empty() ? 0 : existing_snapshots_.back(),
      compact_->compaction->level(), db_options_.statistics.get(),
      shutting_down_);
  MergeHelper merge2(
      env_, cfd->user_comparator(), cfd->ioptions()->merge_operator,
      compaction_filter2, db_options_.info_log.get(),
      mutable_cf_options->min_partial_merge_operands,
      false /* internal key corruption is expected */,
      existing_snapshots_.empty() ? 0 : existing_snapshots_.back(),
      compact_->compaction->level(), db_options_.statistics.get(),
      shutting_down_);

  TEST_SYNC_POINT("CompactionJob::Run():Inprogress");

  Slice* start = sub_compact->start;
  Slice* end = sub_compact->end;
  if (start != nullptr) {
    IterKey start_iter;
    start_iter.SetInternalKey(*start, kMaxSequenceNumber, kValueTypeForSeek);
    input->Seek(start_iter.GetKey());
    input2->Seek(start_iter.GetKey());
  } else {
    input->SeekToFirst();
    input2->SeekToFirst();
  }

  Status status;
  auto makeCompactionIterator = [&](InternalIterator* input_iter,
                                    MergeHelper& merge_x,
                                    const CompactionFilter* compaction_filter_x
                                    ) {
    return std::unique_ptr<CompactionIterator>(new CompactionIterator(
      input_iter, cfd->user_comparator(), &merge_x, versions_->LastSequence(),
      &existing_snapshots_, earliest_write_conflict_snapshot_, env_, false,
      range_del_agg.get(), sub_compact->compaction, compaction_filter_x,
      shutting_down_));
  };
  sub_compact->c_iter = makeCompactionIterator(input.get(), merge, compaction_filter);
  auto c_iter = sub_compact->c_iter.get();
  c_iter->SeekToFirst();
<<<<<<< HEAD
  auto c_iter2 = makeCompactionIterator(input2.get(), merge2, compaction_filter2);
  auto second_pass_iter = c_iter2->AdaptToInternalIterator();
  c_iter2->SeekToFirst();
=======
  if (c_iter->Valid() &&
      sub_compact->compaction->output_level() != 0) {
    // ShouldStopBefore() maintains state based on keys processed so far. The
    // compaction loop always calls it on the "next" key, thus won't tell it the
    // first key. So we do that here.
    sub_compact->ShouldStopBefore(
      c_iter->key(), sub_compact->current_output_file_size);
  }
>>>>>>> 203136e7
  const auto& c_iter_stats = c_iter->iter_stats();
  auto sample_begin_offset_iter = sample_begin_offsets.cbegin();
  // data_begin_offset and compression_dict are only valid while generating
  // dictionary from the first output file.
  size_t data_begin_offset = 0;
  std::string compression_dict;
  compression_dict.reserve(cfd->ioptions()->compression_opts.max_dict_bytes);

  while (status.ok() && !cfd->IsDropped() && c_iter->Valid()) {
    // Invariant: c_iter.status() is guaranteed to be OK if c_iter->Valid()
    // returns true.
    const Slice& key = c_iter->key();
    const Slice& value = c_iter->value();

    // If an end key (exclusive) is specified, check if the current key is
    // >= than it and exit if it is because the iterator is out of its range
    if (end != nullptr &&
        cfd->user_comparator()->Compare(c_iter->user_key(), *end) >= 0) {
      break;
    }
    if (c_iter_stats.num_input_records % kRecordStatsEvery ==
        kRecordStatsEvery - 1) {
      RecordDroppedKeys(c_iter_stats, &sub_compact->compaction_job_stats);
      c_iter->ResetRecordCounts();
      RecordCompactionIOStats();
    }

    // Open output file if necessary
    if (sub_compact->builder == nullptr) {
      status = OpenCompactionOutputFile(sub_compact);
      if (!status.ok()) {
        break;
      }
      sub_compact->builder->SetSecondPassIterator(second_pass_iter.get());
    }
    assert(sub_compact->builder != nullptr);
    assert(sub_compact->current_output() != nullptr);
    sub_compact->builder->Add(key, value);
    sub_compact->current_output_file_size = sub_compact->builder->FileSize();
    sub_compact->current_output()->meta.UpdateBoundaries(
        key, c_iter->ikey().sequence);
    sub_compact->num_output_records++;

    if (sub_compact->outputs.size() == 1) {  // first output file
      // Check if this key/value overlaps any sample intervals; if so, appends
      // overlapping portions to the dictionary.
      for (const auto& data_elmt : {key, value}) {
        size_t data_end_offset = data_begin_offset + data_elmt.size();
        while (sample_begin_offset_iter != sample_begin_offsets.cend() &&
               *sample_begin_offset_iter < data_end_offset) {
          size_t sample_end_offset =
              *sample_begin_offset_iter + (1 << kSampleLenShift);
          // Invariant: Because we advance sample iterator while processing the
          // data_elmt containing the sample's last byte, the current sample
          // cannot end before the current data_elmt.
          assert(data_begin_offset < sample_end_offset);

          size_t data_elmt_copy_offset, data_elmt_copy_len;
          if (*sample_begin_offset_iter <= data_begin_offset) {
            // The sample starts before data_elmt starts, so take bytes starting
            // at the beginning of data_elmt.
            data_elmt_copy_offset = 0;
          } else {
            // data_elmt starts before the sample starts, so take bytes starting
            // at the below offset into data_elmt.
            data_elmt_copy_offset =
                *sample_begin_offset_iter - data_begin_offset;
          }
          if (sample_end_offset <= data_end_offset) {
            // The sample ends before data_elmt ends, so take as many bytes as
            // needed.
            data_elmt_copy_len =
                sample_end_offset - (data_begin_offset + data_elmt_copy_offset);
          } else {
            // data_elmt ends before the sample ends, so take all remaining
            // bytes in data_elmt.
            data_elmt_copy_len =
                data_end_offset - (data_begin_offset + data_elmt_copy_offset);
          }
          compression_dict.append(&data_elmt.data()[data_elmt_copy_offset],
                                  data_elmt_copy_len);
          if (sample_end_offset > data_end_offset) {
            // Didn't finish sample. Try to finish it with the next data_elmt.
            break;
          }
          // Next sample may require bytes from same data_elmt.
          sample_begin_offset_iter++;
        }
        data_begin_offset = data_end_offset;
      }
    }

    // Close output file if it is big enough. Two possibilities determine it's
    // time to close it: (1) the current key should be this file's last key, (2)
    // the next key should not be in this file.
    //
    // TODO(aekmekji): determine if file should be closed earlier than this
    // during subcompactions (i.e. if output size, estimated by input size, is
    // going to be 1.2MB and max_output_file_size = 1MB, prefer to have 0.6MB
    // and 0.6MB instead of 1MB and 0.2MB)
    bool output_file_ended = false;
    Status input_status;
    if (sub_compact->compaction->output_level() != 0 &&
        sub_compact->current_output_file_size >=
            sub_compact->compaction->max_output_file_size()) {
      // (1) this key terminates the file. For historical reasons, the iterator
      // status before advancing will be given to FinishCompactionOutputFile().
      input_status = input->status();
      output_file_ended = true;
    }
    c_iter->Next();
    if (!output_file_ended && c_iter->Valid() &&
        sub_compact->compaction->output_level() != 0 &&
        sub_compact->ShouldStopBefore(
          c_iter->key(), sub_compact->current_output_file_size) &&
        sub_compact->builder != nullptr) {
      // (2) this key belongs to the next file. For historical reasons, the
      // iterator status after advancing will be given to
      // FinishCompactionOutputFile().
      input_status = input->status();
      output_file_ended = true;
    }
    if (output_file_ended) {
      const Slice* next_key = nullptr;
      if (c_iter->Valid()) {
        next_key = &c_iter->key();
      }
      CompactionIterationStats range_del_out_stats;
      status = FinishCompactionOutputFile(input_status, sub_compact,
                                          range_del_agg.get(),
                                          &range_del_out_stats, next_key);
      RecordDroppedKeys(range_del_out_stats,
                        &sub_compact->compaction_job_stats);
      if (sub_compact->outputs.size() == 1) {
        // Use dictionary from first output file for compression of subsequent
        // files.
        sub_compact->compression_dict = std::move(compression_dict);
      }
    }
  }

  sub_compact->num_input_records = c_iter_stats.num_input_records;
  sub_compact->compaction_job_stats.num_input_deletion_records =
      c_iter_stats.num_input_deletion_records;
  sub_compact->compaction_job_stats.num_corrupt_keys =
      c_iter_stats.num_input_corrupt_records;
  sub_compact->compaction_job_stats.num_single_del_fallthru =
      c_iter_stats.num_single_del_fallthru;
  sub_compact->compaction_job_stats.num_single_del_mismatch =
      c_iter_stats.num_single_del_mismatch;
  sub_compact->compaction_job_stats.total_input_raw_key_bytes +=
      c_iter_stats.total_input_raw_key_bytes;
  sub_compact->compaction_job_stats.total_input_raw_value_bytes +=
      c_iter_stats.total_input_raw_value_bytes;

  RecordTick(stats_, FILTER_OPERATION_TOTAL_TIME,
             c_iter_stats.total_filter_time);
  RecordDroppedKeys(c_iter_stats, &sub_compact->compaction_job_stats);
  RecordCompactionIOStats();

  if (status.ok() && (shutting_down_->load(std::memory_order_relaxed) ||
                      cfd->IsDropped())) {
    status = Status::ShutdownInProgress(
        "Database shutdown or Column family drop during compaction");
  }
  if (status.ok()) {
    status = input->status();
  }
  if (status.ok()) {
    status = c_iter->status();
  }

  if (status.ok() && sub_compact->builder == nullptr &&
      sub_compact->outputs.size() == 0 &&
      range_del_agg->ShouldAddTombstones(bottommost_level_)) {
    // handle subcompaction containing only range deletions
    status = OpenCompactionOutputFile(sub_compact);
  }

  // Call FinishCompactionOutputFile() even if status is not ok: it needs to
  // close the output file.
  if (sub_compact->builder != nullptr) {
    CompactionIterationStats range_del_out_stats;
    Status s = FinishCompactionOutputFile(
        status, sub_compact, range_del_agg.get(), &range_del_out_stats);
    if (status.ok()) {
      status = s;
    }
    RecordDroppedKeys(range_del_out_stats, &sub_compact->compaction_job_stats);
  }

  if (measure_io_stats_) {
    sub_compact->compaction_job_stats.file_write_nanos +=
        IOSTATS(write_nanos) - prev_write_nanos;
    sub_compact->compaction_job_stats.file_fsync_nanos +=
        IOSTATS(fsync_nanos) - prev_fsync_nanos;
    sub_compact->compaction_job_stats.file_range_sync_nanos +=
        IOSTATS(range_sync_nanos) - prev_range_sync_nanos;
    sub_compact->compaction_job_stats.file_prepare_write_nanos +=
        IOSTATS(prepare_write_nanos) - prev_prepare_write_nanos;
    if (prev_perf_level != PerfLevel::kEnableTime) {
      SetPerfLevel(prev_perf_level);
    }
  }

  sub_compact->c_iter.reset();
  input.reset();
  sub_compact->status = status;
}

void CompactionJob::RecordDroppedKeys(
    const CompactionIterationStats& c_iter_stats,
    CompactionJobStats* compaction_job_stats) {
  if (c_iter_stats.num_record_drop_user > 0) {
    RecordTick(stats_, COMPACTION_KEY_DROP_USER,
               c_iter_stats.num_record_drop_user);
  }
  if (c_iter_stats.num_record_drop_hidden > 0) {
    RecordTick(stats_, COMPACTION_KEY_DROP_NEWER_ENTRY,
               c_iter_stats.num_record_drop_hidden);
    if (compaction_job_stats) {
      compaction_job_stats->num_records_replaced +=
          c_iter_stats.num_record_drop_hidden;
    }
  }
  if (c_iter_stats.num_record_drop_obsolete > 0) {
    RecordTick(stats_, COMPACTION_KEY_DROP_OBSOLETE,
               c_iter_stats.num_record_drop_obsolete);
    if (compaction_job_stats) {
      compaction_job_stats->num_expired_deletion_records +=
          c_iter_stats.num_record_drop_obsolete;
    }
  }
  if (c_iter_stats.num_record_drop_range_del > 0) {
    RecordTick(stats_, COMPACTION_KEY_DROP_RANGE_DEL,
               c_iter_stats.num_record_drop_range_del);
  }
  if (c_iter_stats.num_range_del_drop_obsolete > 0) {
    RecordTick(stats_, COMPACTION_RANGE_DEL_DROP_OBSOLETE,
               c_iter_stats.num_range_del_drop_obsolete);
  }
}

Status CompactionJob::FinishCompactionOutputFile(
    const Status& input_status, SubcompactionState* sub_compact,
    RangeDelAggregator* range_del_agg,
    CompactionIterationStats* range_del_out_stats,
    const Slice* next_table_min_key /* = nullptr */) {
  AutoThreadOperationStageUpdater stage_updater(
      ThreadStatus::STAGE_COMPACTION_SYNC_FILE);
  assert(sub_compact != nullptr);
  assert(sub_compact->outfile);
  assert(sub_compact->builder != nullptr);
  assert(sub_compact->current_output() != nullptr);

  uint64_t output_number = sub_compact->current_output()->meta.fd.GetNumber();
  assert(output_number != 0);

  TableProperties table_properties;
  // Check for iterator errors
  Status s = input_status;
  auto meta = &sub_compact->current_output()->meta;
  if (s.ok()) {
    Slice lower_bound_guard, upper_bound_guard;
    const Slice *lower_bound, *upper_bound;
    if (sub_compact->outputs.size() == 1) {
      // For the first output table, include range tombstones before the min key
      // but after the subcompaction boundary.
      lower_bound = sub_compact->start;
    } else if (meta->smallest.size() > 0) {
      // For subsequent output tables, only include range tombstones from min
      // key onwards since the previous file was extended to contain range
      // tombstones falling before min key.
      lower_bound_guard = meta->smallest.user_key();
      lower_bound = &lower_bound_guard;
    } else {
      lower_bound = nullptr;
    }
    if (next_table_min_key != nullptr) {
      // This isn't the last file in the subcompaction, so extend until the next
      // file starts.
      upper_bound_guard = ExtractUserKey(*next_table_min_key);
      upper_bound = &upper_bound_guard;
    } else {
      // This is the last file in the subcompaction, so extend until the
      // subcompaction ends.
      upper_bound = sub_compact->end;
    }
    range_del_agg->AddToBuilder(sub_compact->builder.get(), lower_bound,
                                upper_bound, meta, range_del_out_stats,
                                bottommost_level_);
  }
  const uint64_t current_entries = sub_compact->builder->NumEntries();
  meta->marked_for_compaction = sub_compact->builder->NeedCompact();
  if (s.ok()) {
    s = sub_compact->builder->Finish();
  } else {
    sub_compact->builder->Abandon();
  }
  const uint64_t current_bytes = sub_compact->builder->FileSize();
  meta->fd.file_size = current_bytes;
  sub_compact->current_output()->finished = true;
  sub_compact->total_bytes += current_bytes;

  // Finish and check for file errors
  if (s.ok()) {
    StopWatch sw(env_, stats_, COMPACTION_OUTFILE_SYNC_MICROS);
    s = sub_compact->outfile->Sync(db_options_.use_fsync);
  }
  if (s.ok()) {
    s = sub_compact->outfile->Close();
  }
  sub_compact->outfile.reset();

  ColumnFamilyData* cfd = sub_compact->compaction->column_family_data();
  TableProperties tp;
  if (s.ok() && current_entries > 0) {
    // Verify that the table is usable
    InternalIterator* iter = cfd->table_cache()->NewIterator(
        ReadOptions(), env_options_, cfd->internal_comparator(), meta->fd,
        nullptr /* range_del_agg */, nullptr,
        cfd->internal_stats()->GetFileReadHist(
            compact_->compaction->output_level()),
        false);
    s = iter->status();

    if (s.ok() && paranoid_file_checks_) {
      for (iter->SeekToFirst(); iter->Valid(); iter->Next()) {}
      s = iter->status();
    }

    delete iter;

    // Output to event logger and fire events.
    if (s.ok()) {
      tp = sub_compact->builder->GetTableProperties();
      sub_compact->current_output()->table_properties =
          std::make_shared<TableProperties>(tp);
      ROCKS_LOG_INFO(db_options_.info_log,
                     "[%s] [JOB %d] Generated table #%" PRIu64 ": %" PRIu64
                     " keys, %" PRIu64 " bytes%s",
                     cfd->GetName().c_str(), job_id_, output_number,
                     current_entries, current_bytes,
                     meta->marked_for_compaction ? " (need compaction)" : "");
    }
  }
  std::string fname = TableFileName(db_options_.db_paths, meta->fd.GetNumber(),
                                    meta->fd.GetPathId());
  EventHelpers::LogAndNotifyTableFileCreationFinished(
      event_logger_, cfd->ioptions()->listeners, dbname_, cfd->GetName(), fname,
      job_id_, meta->fd, tp, TableFileCreationReason::kCompaction, s);

#ifndef ROCKSDB_LITE
  // Report new file to SstFileManagerImpl
  auto sfm =
      static_cast<SstFileManagerImpl*>(db_options_.sst_file_manager.get());
  if (sfm && meta->fd.GetPathId() == 0) {
    auto fn = TableFileName(cfd->ioptions()->db_paths, meta->fd.GetNumber(),
                            meta->fd.GetPathId());
    sfm->OnAddFile(fn);
    if (sfm->IsMaxAllowedSpaceReached()) {
      InstrumentedMutexLock l(db_mutex_);
      if (db_bg_error_->ok()) {
        s = Status::IOError("Max allowed space was reached");
        *db_bg_error_ = s;
        TEST_SYNC_POINT(
            "CompactionJob::FinishCompactionOutputFile:MaxAllowedSpaceReached");
      }
    }
  }
#endif

  sub_compact->builder.reset();
  sub_compact->current_output_file_size = 0;
  return s;
}

Status CompactionJob::InstallCompactionResults(
    const MutableCFOptions& mutable_cf_options) {
  db_mutex_->AssertHeld();

  auto* compaction = compact_->compaction;
  // paranoia: verify that the files that we started with
  // still exist in the current version and in the same original level.
  // This ensures that a concurrent compaction did not erroneously
  // pick the same files to compact_.
  if (!versions_->VerifyCompactionFileConsistency(compaction)) {
    Compaction::InputLevelSummaryBuffer inputs_summary;

    ROCKS_LOG_ERROR(db_options_.info_log, "[%s] [JOB %d] Compaction %s aborted",
                    compaction->column_family_data()->GetName().c_str(),
                    job_id_, compaction->InputLevelSummary(&inputs_summary));
    return Status::Corruption("Compaction input files inconsistent");
  }

  {
    Compaction::InputLevelSummaryBuffer inputs_summary;
    ROCKS_LOG_INFO(
        db_options_.info_log, "[%s] [JOB %d] Compacted %s => %" PRIu64 " bytes",
        compaction->column_family_data()->GetName().c_str(), job_id_,
        compaction->InputLevelSummary(&inputs_summary), compact_->total_bytes);
  }

  // Add compaction outputs
  compaction->AddInputDeletions(compact_->compaction->edit());

  for (const auto& sub_compact : compact_->sub_compact_states) {
    for (const auto& out : sub_compact.outputs) {
      compaction->edit()->AddFile(compaction->output_level(), out.meta);
    }
  }
  return versions_->LogAndApply(compaction->column_family_data(),
                                mutable_cf_options, compaction->edit(),
                                db_mutex_, db_directory_);
}

void CompactionJob::RecordCompactionIOStats() {
  RecordTick(stats_, COMPACT_READ_BYTES, IOSTATS(bytes_read));
  ThreadStatusUtil::IncreaseThreadOperationProperty(
      ThreadStatus::COMPACTION_BYTES_READ, IOSTATS(bytes_read));
  IOSTATS_RESET(bytes_read);
  RecordTick(stats_, COMPACT_WRITE_BYTES, IOSTATS(bytes_written));
  ThreadStatusUtil::IncreaseThreadOperationProperty(
      ThreadStatus::COMPACTION_BYTES_WRITTEN, IOSTATS(bytes_written));
  IOSTATS_RESET(bytes_written);
}

Status CompactionJob::OpenCompactionOutputFile(
    SubcompactionState* sub_compact) {
  assert(sub_compact != nullptr);
  assert(sub_compact->builder == nullptr);
  // no need to lock because VersionSet::next_file_number_ is atomic
  uint64_t file_number = versions_->NewFileNumber();
  std::string fname = TableFileName(db_options_.db_paths, file_number,
                                    sub_compact->compaction->output_path_id());
  // Fire events.
  ColumnFamilyData* cfd = sub_compact->compaction->column_family_data();
#ifndef ROCKSDB_LITE
  EventHelpers::NotifyTableFileCreationStarted(
      cfd->ioptions()->listeners, dbname_, cfd->GetName(), fname, job_id_,
      TableFileCreationReason::kCompaction);
#endif  // !ROCKSDB_LITE
  // Make the output file
  unique_ptr<WritableFile> writable_file;
  Status s = NewWritableFile(env_, fname, &writable_file, env_options_);
  if (!s.ok()) {
    ROCKS_LOG_ERROR(
        db_options_.info_log,
        "[%s] [JOB %d] OpenCompactionOutputFiles for table #%" PRIu64
        " fails at NewWritableFile with status %s",
        sub_compact->compaction->column_family_data()->GetName().c_str(),
        job_id_, file_number, s.ToString().c_str());
    LogFlush(db_options_.info_log);
    EventHelpers::LogAndNotifyTableFileCreationFinished(
        event_logger_, cfd->ioptions()->listeners, dbname_, cfd->GetName(),
        fname, job_id_, FileDescriptor(), TableProperties(),
        TableFileCreationReason::kCompaction, s);
    return s;
  }

  SubcompactionState::Output out;
  out.meta.fd =
      FileDescriptor(file_number, sub_compact->compaction->output_path_id(), 0);
  out.finished = false;

  sub_compact->outputs.push_back(out);
  writable_file->SetIOPriority(Env::IO_LOW);
  writable_file->SetPreallocationBlockSize(static_cast<size_t>(
      sub_compact->compaction->OutputFilePreallocationSize()));
  sub_compact->outfile.reset(new WritableFileWriter(
      std::move(writable_file), env_options_, db_options_.statistics.get()));

  // If the Column family flag is to only optimize filters for hits,
  // we can skip creating filters if this is the bottommost_level where
  // data is going to be found
  bool skip_filters =
      cfd->ioptions()->optimize_filters_for_hits && bottommost_level_;
  sub_compact->builder.reset(NewTableBuilder(
      *cfd->ioptions(), cfd->internal_comparator(),
      cfd->int_tbl_prop_collector_factories(), cfd->GetID(), cfd->GetName(),
      sub_compact->outfile.get(), sub_compact->compaction->output_compression(),
      cfd->ioptions()->compression_opts,
      sub_compact->compaction->output_level(),
      &sub_compact->compression_dict,
      skip_filters));
  LogFlush(db_options_.info_log);
  return s;
}

void CompactionJob::CleanupCompaction() {
  for (SubcompactionState& sub_compact : compact_->sub_compact_states) {
    const auto& sub_status = sub_compact.status;

    if (sub_compact.builder != nullptr) {
      // May happen if we get a shutdown call in the middle of compaction
      sub_compact.builder->Abandon();
      sub_compact.builder.reset();
    } else {
      assert(!sub_status.ok() || sub_compact.outfile == nullptr);
    }
    for (const auto& out : sub_compact.outputs) {
      // If this file was inserted into the table cache then remove
      // them here because this compaction was not committed.
      if (!sub_status.ok()) {
        TableCache::Evict(table_cache_.get(), out.meta.fd.GetNumber());
      }
    }
  }
  delete compact_;
  compact_ = nullptr;
}

#ifndef ROCKSDB_LITE
namespace {
void CopyPrefix(
    const Slice& src, size_t prefix_length, std::string* dst) {
  assert(prefix_length > 0);
  size_t length = src.size() > prefix_length ? prefix_length : src.size();
  dst->assign(src.data(), length);
}
}  // namespace

#endif  // !ROCKSDB_LITE

void CompactionJob::UpdateCompactionStats() {
  Compaction* compaction = compact_->compaction;
  compaction_stats_.num_input_files_in_non_output_levels = 0;
  compaction_stats_.num_input_files_in_output_level = 0;
  for (int input_level = 0;
       input_level < static_cast<int>(compaction->num_input_levels());
       ++input_level) {
    if (compaction->level(input_level) != compaction->output_level()) {
      UpdateCompactionInputStatsHelper(
          &compaction_stats_.num_input_files_in_non_output_levels,
          &compaction_stats_.bytes_read_non_output_levels,
          input_level);
    } else {
      UpdateCompactionInputStatsHelper(
          &compaction_stats_.num_input_files_in_output_level,
          &compaction_stats_.bytes_read_output_level,
          input_level);
    }
  }

  for (const auto& sub_compact : compact_->sub_compact_states) {
    size_t num_output_files = sub_compact.outputs.size();
    if (sub_compact.builder != nullptr) {
      // An error occurred so ignore the last output.
      assert(num_output_files > 0);
      --num_output_files;
    }
    compaction_stats_.num_output_files += static_cast<int>(num_output_files);

    for (const auto& out : sub_compact.outputs) {
      compaction_stats_.bytes_written += out.meta.fd.file_size;
    }
    if (sub_compact.num_input_records > sub_compact.num_output_records) {
      compaction_stats_.num_dropped_records +=
          sub_compact.num_input_records - sub_compact.num_output_records;
    }
  }
}

void CompactionJob::UpdateCompactionInputStatsHelper(
    int* num_files, uint64_t* bytes_read, int input_level) {
  const Compaction* compaction = compact_->compaction;
  auto num_input_files = compaction->num_input_files(input_level);
  *num_files += static_cast<int>(num_input_files);

  for (size_t i = 0; i < num_input_files; ++i) {
    const auto* file_meta = compaction->input(input_level, i);
    *bytes_read += file_meta->fd.GetFileSize();
    compaction_stats_.num_input_records +=
        static_cast<uint64_t>(file_meta->num_entries);
  }
}

void CompactionJob::UpdateCompactionJobStats(
    const InternalStats::CompactionStats& stats) const {
#ifndef ROCKSDB_LITE
  if (compaction_job_stats_) {
    compaction_job_stats_->elapsed_micros = stats.micros;

    // input information
    compaction_job_stats_->total_input_bytes =
        stats.bytes_read_non_output_levels +
        stats.bytes_read_output_level;
    compaction_job_stats_->num_input_records =
        compact_->num_input_records;
    compaction_job_stats_->num_input_files =
        stats.num_input_files_in_non_output_levels +
        stats.num_input_files_in_output_level;
    compaction_job_stats_->num_input_files_at_output_level =
        stats.num_input_files_in_output_level;

    // output information
    compaction_job_stats_->total_output_bytes = stats.bytes_written;
    compaction_job_stats_->num_output_records =
        compact_->num_output_records;
    compaction_job_stats_->num_output_files = stats.num_output_files;

    if (compact_->NumOutputFiles() > 0U) {
      CopyPrefix(
          compact_->SmallestUserKey(),
          CompactionJobStats::kMaxPrefixLength,
          &compaction_job_stats_->smallest_output_key_prefix);
      CopyPrefix(
          compact_->LargestUserKey(),
          CompactionJobStats::kMaxPrefixLength,
          &compaction_job_stats_->largest_output_key_prefix);
    }
  }
#endif  // !ROCKSDB_LITE
}

void CompactionJob::LogCompaction() {
  Compaction* compaction = compact_->compaction;
  ColumnFamilyData* cfd = compaction->column_family_data();

  // Let's check if anything will get logged. Don't prepare all the info if
  // we're not logging
  if (db_options_.info_log_level <= InfoLogLevel::INFO_LEVEL) {
    Compaction::InputLevelSummaryBuffer inputs_summary;
    ROCKS_LOG_INFO(
        db_options_.info_log, "[%s] [JOB %d] Compacting %s, score %.2f",
        cfd->GetName().c_str(), job_id_,
        compaction->InputLevelSummary(&inputs_summary), compaction->score());
    char scratch[2345];
    compaction->Summary(scratch, sizeof(scratch));
    ROCKS_LOG_INFO(db_options_.info_log, "[%s] Compaction start summary: %s\n",
                   cfd->GetName().c_str(), scratch);
    // build event logger report
    auto stream = event_logger_->Log();
    stream << "job" << job_id_ << "event"
           << "compaction_started";
    for (size_t i = 0; i < compaction->num_input_levels(); ++i) {
      stream << ("files_L" + ToString(compaction->level(i)));
      stream.StartArray();
      for (auto f : *compaction->inputs(i)) {
        stream << f->fd.GetNumber();
      }
      stream.EndArray();
    }
    stream << "score" << compaction->score() << "input_data_size"
           << compaction->CalculateTotalInputSize();
  }
}

}  // namespace rocksdb<|MERGE_RESOLUTION|>--- conflicted
+++ resolved
@@ -667,9 +667,6 @@
   std::unique_ptr<InternalIterator> input(versions_->MakeInputIterator(
       sub_compact->compaction, range_del_agg.get()));
 
-  std::unique_ptr<InternalIterator> input2(versions_->MakeInputIterator(
-      sub_compact->compaction, range_del_agg.get()));
-
   AutoThreadOperationStageUpdater stage_updater(
       ThreadStatus::STAGE_COMPACTION_PROCESS_KV);
 
@@ -715,16 +712,11 @@
   }
 
   auto compaction_filter = cfd->ioptions()->compaction_filter;
-  auto compaction_filter2 = cfd->ioptions()->compaction_filter;
   std::unique_ptr<CompactionFilter> compaction_filter_from_factory = nullptr;
-  std::unique_ptr<CompactionFilter> compaction_filter_from_factory2 = nullptr;
   if (compaction_filter == nullptr) {
     compaction_filter_from_factory =
         sub_compact->compaction->CreateCompactionFilter();
     compaction_filter = compaction_filter_from_factory.get();
-    compaction_filter_from_factory2 =
-        sub_compact->compaction->CreateCompactionFilter();
-    compaction_filter2 = compaction_filter_from_factory2.get();
   }
   MergeHelper merge(
       env_, cfd->user_comparator(), cfd->ioptions()->merge_operator,
@@ -733,14 +725,6 @@
       existing_snapshots_.empty() ? 0 : existing_snapshots_.back(),
       compact_->compaction->level(), db_options_.statistics.get(),
       shutting_down_);
-  MergeHelper merge2(
-      env_, cfd->user_comparator(), cfd->ioptions()->merge_operator,
-      compaction_filter2, db_options_.info_log.get(),
-      mutable_cf_options->min_partial_merge_operands,
-      false /* internal key corruption is expected */,
-      existing_snapshots_.empty() ? 0 : existing_snapshots_.back(),
-      compact_->compaction->level(), db_options_.statistics.get(),
-      shutting_down_);
 
   TEST_SYNC_POINT("CompactionJob::Run():Inprogress");
 
@@ -750,31 +734,18 @@
     IterKey start_iter;
     start_iter.SetInternalKey(*start, kMaxSequenceNumber, kValueTypeForSeek);
     input->Seek(start_iter.GetKey());
-    input2->Seek(start_iter.GetKey());
   } else {
     input->SeekToFirst();
-    input2->SeekToFirst();
   }
 
   Status status;
-  auto makeCompactionIterator = [&](InternalIterator* input_iter,
-                                    MergeHelper& merge_x,
-                                    const CompactionFilter* compaction_filter_x
-                                    ) {
-    return std::unique_ptr<CompactionIterator>(new CompactionIterator(
-      input_iter, cfd->user_comparator(), &merge_x, versions_->LastSequence(),
+  sub_compact->c_iter.reset(new CompactionIterator(
+      input.get(), cfd->user_comparator(), &merge, versions_->LastSequence(),
       &existing_snapshots_, earliest_write_conflict_snapshot_, env_, false,
-      range_del_agg.get(), sub_compact->compaction, compaction_filter_x,
+      range_del_agg.get(), sub_compact->compaction, compaction_filter,
       shutting_down_));
-  };
-  sub_compact->c_iter = makeCompactionIterator(input.get(), merge, compaction_filter);
   auto c_iter = sub_compact->c_iter.get();
   c_iter->SeekToFirst();
-<<<<<<< HEAD
-  auto c_iter2 = makeCompactionIterator(input2.get(), merge2, compaction_filter2);
-  auto second_pass_iter = c_iter2->AdaptToInternalIterator();
-  c_iter2->SeekToFirst();
-=======
   if (c_iter->Valid() &&
       sub_compact->compaction->output_level() != 0) {
     // ShouldStopBefore() maintains state based on keys processed so far. The
@@ -783,7 +754,6 @@
     sub_compact->ShouldStopBefore(
       c_iter->key(), sub_compact->current_output_file_size);
   }
->>>>>>> 203136e7
   const auto& c_iter_stats = c_iter->iter_stats();
   auto sample_begin_offset_iter = sample_begin_offsets.cbegin();
   // data_begin_offset and compression_dict are only valid while generating
@@ -817,7 +787,6 @@
       if (!status.ok()) {
         break;
       }
-      sub_compact->builder->SetSecondPassIterator(second_pass_iter.get());
     }
     assert(sub_compact->builder != nullptr);
     assert(sub_compact->current_output() != nullptr);
