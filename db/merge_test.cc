//  Copyright (c) 2011-present, Facebook, Inc.  All rights reserved.
//  This source code is licensed under both the GPLv2 (found in the
//  COPYING file in the root directory) and Apache 2.0 License
//  (found in the LICENSE.Apache file in the root directory).
//
#include <assert.h>
#include <memory>
#include <iostream>

#include "db/db_impl/db_impl.h"
#include "db/dbformat.h"
#include "db/write_batch_internal.h"
#include "port/stack_trace.h"
#include "rocksdb/cache.h"
#include "rocksdb/comparator.h"
#include "rocksdb/db.h"
#include "rocksdb/env.h"
#include "rocksdb/merge_operator.h"
#include "rocksdb/utilities/db_ttl.h"
#include "test_util/testharness.h"
#include "util/coding.h"
#include "utilities/merge_operators.h"

namespace rocksdb {

bool use_compression;

class MergeTest : public testing::Test {};

size_t num_merge_operator_calls;
void resetNumMergeOperatorCalls() { num_merge_operator_calls = 0; }

size_t num_partial_merge_calls;
void resetNumPartialMergeCalls() { num_partial_merge_calls = 0; }

class CountMergeOperator : public AssociativeMergeOperator {
 public:
  CountMergeOperator() {
    mergeOperator_ = MergeOperators::CreateUInt64AddOperator();
  }

  bool Merge(const Slice& key, const Slice* existing_value, const Slice& value,
             std::string* new_value, Logger* logger) const override {
    assert(new_value->empty());
    ++num_merge_operator_calls;
    if (existing_value == nullptr) {
      new_value->assign(value.data(), value.size());
      return true;
    }

    return mergeOperator_->PartialMerge(
        key,
        *existing_value,
        value,
        new_value,
        logger);
  }

  bool PartialMergeMulti(const Slice& key,
                         const std::deque<Slice>& operand_list,
                         std::string* new_value,
                         Logger* logger) const override {
    assert(new_value->empty());
    ++num_partial_merge_calls;
    return mergeOperator_->PartialMergeMulti(key, operand_list, new_value,
                                             logger);
  }

  const char* Name() const override { return "UInt64AddOperator"; }

 private:
  std::shared_ptr<MergeOperator> mergeOperator_;
};

std::shared_ptr<DB> OpenDb(const std::string& dbname, const bool ttl = false,
                           const size_t max_successive_merges = 0) {
  DB* db;
  Options options;
  options.create_if_missing = true;
  options.merge_operator = std::make_shared<CountMergeOperator>();
  options.max_successive_merges = max_successive_merges;
  Status s;
  DestroyDB(dbname, Options());
// DBWithTTL is not supported in ROCKSDB_LITE
#ifndef ROCKSDB_LITE
  if (ttl) {
    DBWithTTL* db_with_ttl;
    s = DBWithTTL::Open(options, dbname, &db_with_ttl);
    db = db_with_ttl;
  } else {
    s = DB::Open(options, dbname, &db);
  }
#else
  assert(!ttl);
  s = DB::Open(options, dbname, &db);
#endif  // !ROCKSDB_LITE
  if (!s.ok()) {
    std::cerr << s.ToString() << std::endl;
    assert(false);
  }
  db->GetEnv()->SetBackgroundThreads(2, Env::HIGH);
  return std::shared_ptr<DB>(db);
}

// Imagine we are maintaining a set of uint64 counters.
// Each counter has a distinct name. And we would like
// to support four high level operations:
// set, add, get and remove
// This is a quick implementation without a Merge operation.
class Counters {

 protected:
  std::shared_ptr<DB> db_;

  WriteOptions put_option_;
  ReadOptions get_option_;
  WriteOptions delete_option_;

  uint64_t default_;

 public:
  explicit Counters(std::shared_ptr<DB> db, uint64_t defaultCount = 0)
      : db_(db),
        put_option_(),
        get_option_(),
        delete_option_(),
        default_(defaultCount) {
    assert(db_);
  }

  virtual ~Counters() {}

  // public interface of Counters.
  // All four functions return false
  // if the underlying level db operation failed.

  // mapped to a levedb Put
  bool set(const std::string& key, uint64_t value) {
    // just treat the internal rep of int64 as the string
    char buf[sizeof(value)];
    EncodeFixed64(buf, value);
    Slice slice(buf, sizeof(value));
    auto s = db_->Put(put_option_, key, slice);

    if (s.ok()) {
      return true;
    } else {
      std::cerr << s.ToString() << std::endl;
      return false;
    }
  }

  // mapped to a rocksdb Delete
  bool remove(const std::string& key) {
    auto s = db_->Delete(delete_option_, key);

    if (s.ok()) {
      return true;
    } else {
      std::cerr << s.ToString() << std::endl;
      return false;
    }
  }

  // mapped to a rocksdb Get
  bool get(const std::string& key, uint64_t* value) {
    std::string str;
    auto s = db_->Get(get_option_, key, &str);

    if (s.IsNotFound()) {
      // return default value if not found;
      *value = default_;
      return true;
    } else if (s.ok()) {
      // deserialization
      if (str.size() != sizeof(uint64_t)) {
        std::cerr << "value corruption\n";
        return false;
      }
      *value = DecodeFixed64(&str[0]);
      return true;
    } else {
      std::cerr << s.ToString() << std::endl;
      return false;
    }
  }

  // 'add' is implemented as get -> modify -> set
  // An alternative is a single merge operation, see MergeBasedCounters
  virtual bool add(const std::string& key, uint64_t value) {
    uint64_t base = default_;
    return get(key, &base) && set(key, base + value);
  }


  // convenience functions for testing
  void assert_set(const std::string& key, uint64_t value) {
    assert(set(key, value));
  }

  void assert_remove(const std::string& key) { assert(remove(key)); }

  uint64_t assert_get(const std::string& key) {
    uint64_t value = default_;
    int result = get(key, &value);
    assert(result);
    if (result == 0) exit(1); // Disable unused variable warning.
    return value;
  }

  void assert_add(const std::string& key, uint64_t value) {
    int result = add(key, value);
    assert(result);
    if (result == 0) exit(1); // Disable unused variable warning.
  }
};

// Implement 'add' directly with the new Merge operation
class MergeBasedCounters : public Counters {
 private:
  WriteOptions merge_option_; // for merge

 public:
  explicit MergeBasedCounters(std::shared_ptr<DB> db, uint64_t defaultCount = 0)
      : Counters(db, defaultCount),
        merge_option_() {
  }

  // mapped to a rocksdb Merge operation
  bool add(const std::string& key, uint64_t value) override {
    char encoded[sizeof(uint64_t)];
    EncodeFixed64(encoded, value);
    Slice slice(encoded, sizeof(uint64_t));
    auto s = db_->Merge(merge_option_, key, slice);

    if (s.ok()) {
      return true;
    } else {
      std::cerr << s.ToString() << std::endl;
      return false;
    }
  }
};

void dumpDb(DB* db) {
  auto it = std::unique_ptr<Iterator>(db->NewIterator(ReadOptions()));
  for (it->SeekToFirst(); it->Valid(); it->Next()) {
    //uint64_t value = DecodeFixed64(it->value().data());
    //std::cout << it->key().ToString() << ": " << value << std::endl;
  }
  assert(it->status().ok());  // Check for any errors found during the scan
}

void testCounters(Counters& counters, DB* db, bool test_compaction) {

  FlushOptions o;
  o.wait = true;

  counters.assert_set("a", 1);

  if (test_compaction) db->Flush(o);

  assert(counters.assert_get("a") == 1);

  counters.assert_remove("b");

  // defaut value is 0 if non-existent
  assert(counters.assert_get("b") == 0);

  counters.assert_add("a", 2);

  if (test_compaction) db->Flush(o);

  // 1+2 = 3
  assert(counters.assert_get("a")== 3);

  dumpDb(db);

  // 1+...+49 = ?
  uint64_t sum = 0;
  for (int i = 1; i < 50; i++) {
    counters.assert_add("b", i);
    sum += i;
  }
  assert(counters.assert_get("b") == sum);

  dumpDb(db);

  if (test_compaction) {
    db->Flush(o);

    db->CompactRange(CompactRangeOptions(), nullptr, nullptr);

    dumpDb(db);

    assert(counters.assert_get("a")== 3);
    assert(counters.assert_get("b") == sum);
  }
}

void testCountersWithFlushAndCompaction(Counters& counters, DB* db) {
<<<<<<< HEAD
  FlushOptions o;
  o.wait = true;

  // add some data, therefore we can trigger compaction
  db->Put({}, "1", "1");
  db->Flush(o);

  // wait background job finished
  auto dbfull = reinterpret_cast<DBImpl*>(db);
  dbfull->TEST_WaitForCompact(true);

  std::shared_ptr<std::atomic<bool>> verified(new std::atomic<bool>(false));
  std::atomic<int> cnt{0};
  auto get_thread_id = [&cnt]() {
    thread_local int thread_id{cnt++};
    return thread_id;
  };

  std::atomic<bool> compaction_thread_reach_sync_point{false};
  std::atomic<bool> compaction_finished{false};
  rocksdb::SyncPoint::GetInstance()->SetCallBack(
      "VersionSet::LogAndApply::WriterIsWaiting", [&, verified](void* arg) {
        auto* mtx = reinterpret_cast<InstrumentedMutex*>(arg);
        auto thread_id = get_thread_id();
        // condition variable is fine to be false-postive
        // it is always legal to wake up and do nothing
        while (!*verified) {
          mtx->AssertHeld();
          mtx->Unlock();
          db->GetEnv()->SleepForMicroseconds(100);
          mtx->Lock();

          // I am 100% sure the leader is thread - 0 and there are 2 working
          // background threads
          if (thread_id == 0) {
            compaction_thread_reach_sync_point = true;
          }
          if (thread_id == 0 && cnt == 2) {
            break;
          }
        }
      });

  rocksdb::SyncPoint::GetInstance()->SetCallBack(
      "DBImpl::BackgroundCompaction:AfterCompaction", [&](void* /*arg*/) {
        compaction_finished = true;
      });

  rocksdb::SyncPoint::GetInstance()->EnableProcessing();
  std::thread t([&] {
    dbfull->CompactRange(CompactRangeOptions(), db->DefaultColumnFamily(),
                         nullptr, nullptr);
  });

  // ensure the compaction job gets executed eariler than the incoming flush job
  while (!compaction_thread_reach_sync_point) {
    db->GetEnv()->SleepForMicroseconds(100);
  }

  counters.add("test-key", 1);

  o.wait = false;
  db->Flush(o);

  while (!compaction_finished) {
    db->GetEnv()->SleepForMicroseconds(100);
  }

  std::string val;
  std::string actual_val;
  PutFixed64(&actual_val, 1);
  db->Get(ReadOptions(), "test-key", &val);
  if (val != actual_val) {
    verified->store(true);
    rocksdb::SyncPoint::GetInstance()->ClearAllCallBacks();
  }
  ASSERT_EQ(val, actual_val);

  t.join();
  verified->store(true);
  rocksdb::SyncPoint::GetInstance()->ClearAllCallBacks();
=======
  ASSERT_OK(db->Put({}, "1", "1"));
  ASSERT_OK(db->Flush(FlushOptions()));

  std::atomic<int> cnt{0};
  const auto get_thread_id = [&cnt]() {
    thread_local int thread_id{cnt++};
    return thread_id;
  };
  SyncPoint::GetInstance()->DisableProcessing();
  SyncPoint::GetInstance()->SetCallBack(
      "VersionSet::LogAndApply:BeforeWriterWaiting", [&](void* /*arg*/) {
        int thread_id = get_thread_id();
        if (1 == thread_id) {
          TEST_SYNC_POINT(
              "testCountersWithFlushAndCompaction::bg_compact_thread:0");
        } else if (2 == thread_id) {
          TEST_SYNC_POINT(
              "testCountersWithFlushAndCompaction::bg_flush_thread:0");
        }
      });
  SyncPoint::GetInstance()->SetCallBack(
      "VersionSet::LogAndApply:WriteManifest", [&](void* /*arg*/) {
        int thread_id = get_thread_id();
        if (0 == thread_id) {
          TEST_SYNC_POINT(
              "testCountersWithFlushAndCompaction::set_options_thread:0");
          TEST_SYNC_POINT(
              "testCountersWithFlushAndCompaction::set_options_thread:1");
        }
      });
  SyncPoint::GetInstance()->SetCallBack(
      "VersionSet::LogAndApply:WakeUpAndDone", [&](void* arg) {
        auto* mutex = reinterpret_cast<InstrumentedMutex*>(arg);
        mutex->AssertHeld();
        int thread_id = get_thread_id();
        ASSERT_EQ(2, thread_id);
        mutex->Unlock();
        TEST_SYNC_POINT(
            "testCountersWithFlushAndCompaction::bg_flush_thread:1");
        TEST_SYNC_POINT(
            "testCountersWithFlushAndCompaction::bg_flush_thread:2");
        mutex->Lock();
      });
  SyncPoint::GetInstance()->LoadDependency({
      {"testCountersWithFlushAndCompaction::set_options_thread:0",
       "testCountersWithCompactionAndFlush:BeforeCompact"},
      {"testCountersWithFlushAndCompaction::bg_compact_thread:0",
       "testCountersWithFlushAndCompaction:BeforeIncCounters"},
      {"testCountersWithFlushAndCompaction::bg_flush_thread:0",
       "testCountersWithFlushAndCompaction::set_options_thread:1"},
      {"testCountersWithFlushAndCompaction::bg_flush_thread:1",
       "testCountersWithFlushAndCompaction:BeforeVerification"},
      {"testCountersWithFlushAndCompaction:AfterGet",
       "testCountersWithFlushAndCompaction::bg_flush_thread:2"},
  });
  SyncPoint::GetInstance()->EnableProcessing();

  port::Thread set_options_thread([&]() {
    ASSERT_OK(reinterpret_cast<DBImpl*>(db)->SetOptions(
        {{"disable_auto_compactions", "false"}}));
  });
  TEST_SYNC_POINT("testCountersWithCompactionAndFlush:BeforeCompact");
  port::Thread compact_thread([&]() {
    ASSERT_OK(reinterpret_cast<DBImpl*>(db)->CompactRange(
        CompactRangeOptions(), db->DefaultColumnFamily(), nullptr, nullptr));
  });

  TEST_SYNC_POINT("testCountersWithFlushAndCompaction:BeforeIncCounters");
  counters.add("test-key", 1);

  FlushOptions flush_opts;
  flush_opts.wait = false;
  ASSERT_OK(db->Flush(flush_opts));

  TEST_SYNC_POINT("testCountersWithFlushAndCompaction:BeforeVerification");
  std::string expected;
  PutFixed64(&expected, 1);
  std::string actual;
  Status s = db->Get(ReadOptions(), "test-key", &actual);
  TEST_SYNC_POINT("testCountersWithFlushAndCompaction:AfterGet");
  set_options_thread.join();
  compact_thread.join();
  ASSERT_OK(s);
  ASSERT_EQ(expected, actual);
  SyncPoint::GetInstance()->DisableProcessing();
  SyncPoint::GetInstance()->ClearAllCallBacks();
>>>>>>> 14be29ee
}

void testSuccessiveMerge(Counters& counters, size_t max_num_merges,
                         size_t num_merges) {

  counters.assert_remove("z");
  uint64_t sum = 0;

  for (size_t i = 1; i <= num_merges; ++i) {
    resetNumMergeOperatorCalls();
    counters.assert_add("z", i);
    sum += i;

    if (i % (max_num_merges + 1) == 0) {
      assert(num_merge_operator_calls == max_num_merges + 1);
    } else {
      assert(num_merge_operator_calls == 0);
    }

    resetNumMergeOperatorCalls();
    assert(counters.assert_get("z") == sum);
    assert(num_merge_operator_calls == i % (max_num_merges + 1));
  }
}

void testPartialMerge(Counters* counters, DB* db, size_t max_merge,
                      size_t min_merge, size_t count) {
  FlushOptions o;
  o.wait = true;

  // Test case 1: partial merge should be called when the number of merge
  //              operands exceeds the threshold.
  uint64_t tmp_sum = 0;
  resetNumPartialMergeCalls();
  for (size_t i = 1; i <= count; i++) {
    counters->assert_add("b", i);
    tmp_sum += i;
  }
  db->Flush(o);
  db->CompactRange(CompactRangeOptions(), nullptr, nullptr);
  ASSERT_EQ(tmp_sum, counters->assert_get("b"));
  if (count > max_merge) {
    // in this case, FullMerge should be called instead.
    ASSERT_EQ(num_partial_merge_calls, 0U);
  } else {
    // if count >= min_merge, then partial merge should be called once.
    ASSERT_EQ((count >= min_merge), (num_partial_merge_calls == 1));
  }

  // Test case 2: partial merge should not be called when a put is found.
  resetNumPartialMergeCalls();
  tmp_sum = 0;
  db->Put(rocksdb::WriteOptions(), "c", "10");
  for (size_t i = 1; i <= count; i++) {
    counters->assert_add("c", i);
    tmp_sum += i;
  }
  db->Flush(o);
  db->CompactRange(CompactRangeOptions(), nullptr, nullptr);
  ASSERT_EQ(tmp_sum, counters->assert_get("c"));
  ASSERT_EQ(num_partial_merge_calls, 0U);
}

void testSingleBatchSuccessiveMerge(DB* db, size_t max_num_merges,
                                    size_t num_merges) {
  assert(num_merges > max_num_merges);

  Slice key("BatchSuccessiveMerge");
  uint64_t merge_value = 1;
  char buf[sizeof(merge_value)];
  EncodeFixed64(buf, merge_value);
  Slice merge_value_slice(buf, sizeof(merge_value));

  // Create the batch
  WriteBatch batch;
  for (size_t i = 0; i < num_merges; ++i) {
    batch.Merge(key, merge_value_slice);
  }

  // Apply to memtable and count the number of merges
  resetNumMergeOperatorCalls();
  {
    Status s = db->Write(WriteOptions(), &batch);
    assert(s.ok());
  }
  ASSERT_EQ(
      num_merge_operator_calls,
      static_cast<size_t>(num_merges - (num_merges % (max_num_merges + 1))));

  // Get the value
  resetNumMergeOperatorCalls();
  std::string get_value_str;
  {
    Status s = db->Get(ReadOptions(), key, &get_value_str);
    assert(s.ok());
  }
  assert(get_value_str.size() == sizeof(uint64_t));
  uint64_t get_value = DecodeFixed64(&get_value_str[0]);
  ASSERT_EQ(get_value, num_merges * merge_value);
  ASSERT_EQ(num_merge_operator_calls,
            static_cast<size_t>((num_merges % (max_num_merges + 1))));
}

void runTest(const std::string& dbname, const bool use_ttl = false) {

  {
    auto db = OpenDb(dbname, use_ttl);

    {
      Counters counters(db, 0);
      testCounters(counters, db.get(), true);
    }

    {
      MergeBasedCounters counters(db, 0);
      testCounters(counters, db.get(), use_compression);
    }
  }

  DestroyDB(dbname, Options());

  {
    size_t max_merge = 5;
    auto db = OpenDb(dbname, use_ttl, max_merge);
    MergeBasedCounters counters(db, 0);
    testCounters(counters, db.get(), use_compression);
    testSuccessiveMerge(counters, max_merge, max_merge * 2);
    testSingleBatchSuccessiveMerge(db.get(), 5, 7);
    DestroyDB(dbname, Options());
  }

  {
    size_t max_merge = 100;
    // Min merge is hard-coded to 2.
    uint32_t min_merge = 2;
    for (uint32_t count = min_merge - 1; count <= min_merge + 1; count++) {
      auto db = OpenDb(dbname, use_ttl, max_merge);
      MergeBasedCounters counters(db, 0);
      testPartialMerge(&counters, db.get(), max_merge, min_merge, count);
      DestroyDB(dbname, Options());
    }
    {
      auto db = OpenDb(dbname, use_ttl, max_merge);
      MergeBasedCounters counters(db, 0);
      testPartialMerge(&counters, db.get(), max_merge, min_merge,
                       min_merge * 10);
      DestroyDB(dbname, Options());
    }
  }

  {
    {
      auto db = OpenDb(dbname);
      MergeBasedCounters counters(db, 0);
      counters.add("test-key", 1);
      counters.add("test-key", 1);
      counters.add("test-key", 1);
      db->CompactRange(CompactRangeOptions(), nullptr, nullptr);
    }

    DB* reopen_db;
    ASSERT_OK(DB::Open(Options(), dbname, &reopen_db));
    std::string value;
    ASSERT_TRUE(!(reopen_db->Get(ReadOptions(), "test-key", &value).ok()));
    delete reopen_db;
    DestroyDB(dbname, Options());
  }

  /* Temporary remove this test
  {
    std::cout << "Test merge-operator not set after reopen (recovery case)\n";
    {
      auto db = OpenDb(dbname);
      MergeBasedCounters counters(db, 0);
      counters.add("test-key", 1);
      counters.add("test-key", 1);
      counters.add("test-key", 1);
    }

    DB* reopen_db;
    ASSERT_TRUE(DB::Open(Options(), dbname, &reopen_db).IsInvalidArgument());
  }
  */
}

void runBadSuperVersion(const std::string& dbname) {

  {
    auto db = OpenDb(dbname, false);

    {
      MergeBasedCounters counters(db, 0);
      testCountersWithFlushAndCompaction(counters, db.get());
    }
  }
  DestroyDB(dbname, Options());
}

TEST_F(MergeTest, MergeDbTest) {
  runTest(test::PerThreadDBPath("merge_testdb"));
}

#ifndef ROCKSDB_LITE
TEST_F(MergeTest, MergeDbTtlTest) {
  runTest(test::PerThreadDBPath("merge_testdbttl"),
          true);  // Run test on TTL database
}

<<<<<<< HEAD
TEST_F(MergeTest, BadSuperVersion) {
  runBadSuperVersion(test::PerThreadDBPath("bad_super_version"));
}

=======
TEST_F(MergeTest, MergeWithCompactionAndFlush) {
  const std::string dbname =
      test::PerThreadDBPath("merge_with_compaction_and_flush");
  {
    auto db = OpenDb(dbname);
    {
      MergeBasedCounters counters(db, 0);
      testCountersWithFlushAndCompaction(counters, db.get());
    }
  }
  DestroyDB(dbname, Options());
}
>>>>>>> 14be29ee
#endif  // !ROCKSDB_LITE

}  // namespace rocksdb

int main(int argc, char** argv) {
  rocksdb::use_compression = false;
  if (argc > 1) {
    rocksdb::use_compression = true;
  }

  rocksdb::port::InstallStackTraceHandler();
  ::testing::InitGoogleTest(&argc, argv);
  return RUN_ALL_TESTS();
}<|MERGE_RESOLUTION|>--- conflicted
+++ resolved
@@ -98,7 +98,6 @@
     std::cerr << s.ToString() << std::endl;
     assert(false);
   }
-  db->GetEnv()->SetBackgroundThreads(2, Env::HIGH);
   return std::shared_ptr<DB>(db);
 }
 
@@ -299,89 +298,6 @@
 }
 
 void testCountersWithFlushAndCompaction(Counters& counters, DB* db) {
-<<<<<<< HEAD
-  FlushOptions o;
-  o.wait = true;
-
-  // add some data, therefore we can trigger compaction
-  db->Put({}, "1", "1");
-  db->Flush(o);
-
-  // wait background job finished
-  auto dbfull = reinterpret_cast<DBImpl*>(db);
-  dbfull->TEST_WaitForCompact(true);
-
-  std::shared_ptr<std::atomic<bool>> verified(new std::atomic<bool>(false));
-  std::atomic<int> cnt{0};
-  auto get_thread_id = [&cnt]() {
-    thread_local int thread_id{cnt++};
-    return thread_id;
-  };
-
-  std::atomic<bool> compaction_thread_reach_sync_point{false};
-  std::atomic<bool> compaction_finished{false};
-  rocksdb::SyncPoint::GetInstance()->SetCallBack(
-      "VersionSet::LogAndApply::WriterIsWaiting", [&, verified](void* arg) {
-        auto* mtx = reinterpret_cast<InstrumentedMutex*>(arg);
-        auto thread_id = get_thread_id();
-        // condition variable is fine to be false-postive
-        // it is always legal to wake up and do nothing
-        while (!*verified) {
-          mtx->AssertHeld();
-          mtx->Unlock();
-          db->GetEnv()->SleepForMicroseconds(100);
-          mtx->Lock();
-
-          // I am 100% sure the leader is thread - 0 and there are 2 working
-          // background threads
-          if (thread_id == 0) {
-            compaction_thread_reach_sync_point = true;
-          }
-          if (thread_id == 0 && cnt == 2) {
-            break;
-          }
-        }
-      });
-
-  rocksdb::SyncPoint::GetInstance()->SetCallBack(
-      "DBImpl::BackgroundCompaction:AfterCompaction", [&](void* /*arg*/) {
-        compaction_finished = true;
-      });
-
-  rocksdb::SyncPoint::GetInstance()->EnableProcessing();
-  std::thread t([&] {
-    dbfull->CompactRange(CompactRangeOptions(), db->DefaultColumnFamily(),
-                         nullptr, nullptr);
-  });
-
-  // ensure the compaction job gets executed eariler than the incoming flush job
-  while (!compaction_thread_reach_sync_point) {
-    db->GetEnv()->SleepForMicroseconds(100);
-  }
-
-  counters.add("test-key", 1);
-
-  o.wait = false;
-  db->Flush(o);
-
-  while (!compaction_finished) {
-    db->GetEnv()->SleepForMicroseconds(100);
-  }
-
-  std::string val;
-  std::string actual_val;
-  PutFixed64(&actual_val, 1);
-  db->Get(ReadOptions(), "test-key", &val);
-  if (val != actual_val) {
-    verified->store(true);
-    rocksdb::SyncPoint::GetInstance()->ClearAllCallBacks();
-  }
-  ASSERT_EQ(val, actual_val);
-
-  t.join();
-  verified->store(true);
-  rocksdb::SyncPoint::GetInstance()->ClearAllCallBacks();
-=======
   ASSERT_OK(db->Put({}, "1", "1"));
   ASSERT_OK(db->Flush(FlushOptions()));
 
@@ -468,7 +384,6 @@
   ASSERT_EQ(expected, actual);
   SyncPoint::GetInstance()->DisableProcessing();
   SyncPoint::GetInstance()->ClearAllCallBacks();
->>>>>>> 14be29ee
 }
 
 void testSuccessiveMerge(Counters& counters, size_t max_num_merges,
@@ -654,19 +569,6 @@
   */
 }
 
-void runBadSuperVersion(const std::string& dbname) {
-
-  {
-    auto db = OpenDb(dbname, false);
-
-    {
-      MergeBasedCounters counters(db, 0);
-      testCountersWithFlushAndCompaction(counters, db.get());
-    }
-  }
-  DestroyDB(dbname, Options());
-}
-
 TEST_F(MergeTest, MergeDbTest) {
   runTest(test::PerThreadDBPath("merge_testdb"));
 }
@@ -677,12 +579,6 @@
           true);  // Run test on TTL database
 }
 
-<<<<<<< HEAD
-TEST_F(MergeTest, BadSuperVersion) {
-  runBadSuperVersion(test::PerThreadDBPath("bad_super_version"));
-}
-
-=======
 TEST_F(MergeTest, MergeWithCompactionAndFlush) {
   const std::string dbname =
       test::PerThreadDBPath("merge_with_compaction_and_flush");
@@ -695,7 +591,6 @@
   }
   DestroyDB(dbname, Options());
 }
->>>>>>> 14be29ee
 #endif  // !ROCKSDB_LITE
 
 }  // namespace rocksdb
