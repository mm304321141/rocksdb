//  Copyright (c) 2013, Facebook, Inc.  All rights reserved.
//  This source code is licensed under the BSD-style license found in the
//  LICENSE file in the root directory of this source tree. An additional grant
//  of patent rights can be found in the PATENTS file in the same directory.
//
// Copyright (c) 2011 The LevelDB Authors. All rights reserved.
// Use of this source code is governed by a BSD-style license that can be
// found in the LICENSE file. See the AUTHORS file for names of contributors.
#include <algorithm>
#include <map>
#include <string>
#include <memory>
#include <vector>

#include "db/dbformat.h"
#include "rocksdb/statistics.h"
#include "util/statistics.h"
#include "db/memtable.h"
#include "db/write_batch_internal.h"

#include "rocksdb/cache.h"
#include "rocksdb/db.h"
#include "rocksdb/plain_table_factory.h"
#include "rocksdb/env.h"
#include "rocksdb/iterator.h"
#include "rocksdb/memtablerep.h"
#include "table/meta_blocks.h"
#include "rocksdb/plain_table_factory.h"
#include "table/block_based_table_builder.h"
#include "table/block_based_table_factory.h"
#include "table/block_based_table_reader.h"
#include "table/block_builder.h"
#include "table/block.h"
#include "table/format.h"

#include "util/random.h"
#include "util/testharness.h"
#include "util/testutil.h"

namespace rocksdb {

namespace {

// Return reverse of "key".
// Used to test non-lexicographic comparators.
std::string Reverse(const Slice& key) {
  auto rev = key.ToString();
  std::reverse(rev.begin(), rev.end());
  return rev;
}

class ReverseKeyComparator : public Comparator {
 public:
  virtual const char* Name() const {
    return "rocksdb.ReverseBytewiseComparator";
  }

  virtual int Compare(const Slice& a, const Slice& b) const {
    return BytewiseComparator()->Compare(Reverse(a), Reverse(b));
  }

  virtual void FindShortestSeparator(
      std::string* start,
      const Slice& limit) const {
    std::string s = Reverse(*start);
    std::string l = Reverse(limit);
    BytewiseComparator()->FindShortestSeparator(&s, l);
    *start = Reverse(s);
  }

  virtual void FindShortSuccessor(std::string* key) const {
    std::string s = Reverse(*key);
    BytewiseComparator()->FindShortSuccessor(&s);
    *key = Reverse(s);
  }
};

ReverseKeyComparator reverse_key_comparator;

void Increment(const Comparator* cmp, std::string* key) {
  if (cmp == BytewiseComparator()) {
    key->push_back('\0');
  } else {
    assert(cmp == &reverse_key_comparator);
    std::string rev = Reverse(*key);
    rev.push_back('\0');
    *key = Reverse(rev);
  }
}

// An STL comparator that uses a Comparator
struct STLLessThan {
  const Comparator* cmp;

  STLLessThan() : cmp(BytewiseComparator()) { }
  explicit STLLessThan(const Comparator* c) : cmp(c) { }
  bool operator()(const std::string& a, const std::string& b) const {
    return cmp->Compare(Slice(a), Slice(b)) < 0;
  }
};

}  // namespace

class StringSink: public WritableFile {
 public:
  ~StringSink() { }

  const std::string& contents() const { return contents_; }

  virtual Status Close() { return Status::OK(); }
  virtual Status Flush() { return Status::OK(); }
  virtual Status Sync() { return Status::OK(); }

  virtual Status Append(const Slice& data) {
    contents_.append(data.data(), data.size());
    return Status::OK();
  }

 private:
  std::string contents_;
};


class StringSource: public RandomAccessFile {
 public:
  StringSource(const Slice& contents, uint64_t uniq_id, bool mmap)
      : contents_(contents.data(), contents.size()), uniq_id_(uniq_id),
        mmap_(mmap) {
  }

  virtual ~StringSource() { }

  uint64_t Size() const { return contents_.size(); }

  virtual Status Read(uint64_t offset, size_t n, Slice* result,
                       char* scratch) const {
    if (offset > contents_.size()) {
      return Status::InvalidArgument("invalid Read offset");
    }
    if (offset + n > contents_.size()) {
      n = contents_.size() - offset;
    }
    if (!mmap_) {
      memcpy(scratch, &contents_[offset], n);
      *result = Slice(scratch, n);
    } else {
      *result = Slice(&contents_[offset], n);
    }
    return Status::OK();
  }

  virtual size_t GetUniqueId(char* id, size_t max_size) const {
    if (max_size < 20) {
      return 0;
    }

    char* rid = id;
    rid = EncodeVarint64(rid, uniq_id_);
    rid = EncodeVarint64(rid, 0);
    return static_cast<size_t>(rid-id);
  }

 private:
  std::string contents_;
  uint64_t uniq_id_;
  bool mmap_;
};

typedef std::map<std::string, std::string, STLLessThan> KVMap;

// Helper class for tests to unify the interface between
// BlockBuilder/TableBuilder and Block/Table.
class Constructor {
 public:
  explicit Constructor(const Comparator* cmp) : data_(STLLessThan(cmp)) {}
  virtual ~Constructor() { }

  void Add(const std::string& key, const Slice& value) {
    data_[key] = value.ToString();
  }

  // Finish constructing the data structure with all the keys that have
  // been added so far.  Returns the keys in sorted order in "*keys"
  // and stores the key/value pairs in "*kvmap"
  void Finish(const Options& options,
              std::vector<std::string>* keys,
              KVMap* kvmap) {
    *kvmap = data_;
    keys->clear();
    for (KVMap::const_iterator it = data_.begin();
         it != data_.end();
         ++it) {
      keys->push_back(it->first);
    }
    data_.clear();
    Status s = FinishImpl(options, *kvmap);
    ASSERT_TRUE(s.ok()) << s.ToString();
  }

  // Construct the data structure from the data in "data"
  virtual Status FinishImpl(const Options& options, const KVMap& data) = 0;

  virtual Iterator* NewIterator() const = 0;

  virtual const KVMap& data() { return data_; }

  virtual DB* db() const { return nullptr; }  // Overridden in DBConstructor

 private:
  KVMap data_;
};

class BlockConstructor: public Constructor {
 public:
  explicit BlockConstructor(const Comparator* cmp)
      : Constructor(cmp),
        comparator_(cmp),
        block_(nullptr) { }
  ~BlockConstructor() {
    delete block_;
  }
  virtual Status FinishImpl(const Options& options, const KVMap& data) {
    delete block_;
    block_ = nullptr;
    BlockBuilder builder(options);

    for (KVMap::const_iterator it = data.begin();
         it != data.end();
         ++it) {
      builder.Add(it->first, it->second);
    }
    // Open the block
    data_ = builder.Finish().ToString();
    BlockContents contents;
    contents.data = data_;
    contents.cachable = false;
    contents.heap_allocated = false;
    block_ = new Block(contents);
    return Status::OK();
  }
  virtual Iterator* NewIterator() const {
    return block_->NewIterator(comparator_);
  }

 private:
  const Comparator* comparator_;
  std::string data_;
  Block* block_;

  BlockConstructor();
};

// A helper class that converts internal format keys into user keys
class KeyConvertingIterator: public Iterator {
 public:
  explicit KeyConvertingIterator(Iterator* iter) : iter_(iter) { }
  virtual ~KeyConvertingIterator() { delete iter_; }
  virtual bool Valid() const { return iter_->Valid(); }
  virtual void Seek(const Slice& target) {
    ParsedInternalKey ikey(target, kMaxSequenceNumber, kTypeValue);
    std::string encoded;
    AppendInternalKey(&encoded, ikey);
    iter_->Seek(encoded);
  }
  virtual void SeekToFirst() { iter_->SeekToFirst(); }
  virtual void SeekToLast() { iter_->SeekToLast(); }
  virtual void Next() { iter_->Next(); }
  virtual void Prev() { iter_->Prev(); }

  virtual Slice key() const {
    assert(Valid());
    ParsedInternalKey key;
    if (!ParseInternalKey(iter_->key(), &key)) {
      status_ = Status::Corruption("malformed internal key");
      return Slice("corrupted key");
    }
    return key.user_key;
  }

  virtual Slice value() const { return iter_->value(); }
  virtual Status status() const {
    return status_.ok() ? iter_->status() : status_;
  }

 private:
  mutable Status status_;
  Iterator* iter_;

  // No copying allowed
  KeyConvertingIterator(const KeyConvertingIterator&);
  void operator=(const KeyConvertingIterator&);
};

class TableConstructor: public Constructor {
 public:
<<<<<<< HEAD
  explicit TableConstructor(
      const Comparator* cmp, bool convert_to_internal_key = false)
      : Constructor(cmp),
        convert_to_internal_key_(convert_to_internal_key)  {
  }
  ~TableConstructor() {
=======
  explicit BlockBasedTableConstructor(const Comparator* cmp)
      : Constructor(cmp) {}
  ~BlockBasedTableConstructor() {
>>>>>>> 9dc29414
    Reset();
  }

  virtual Status FinishImpl(const Options& options, const KVMap& data) {
    Reset();
    sink_.reset(new StringSink());
    unique_ptr<TableBuilder> builder;
    builder.reset(
        options.table_factory->GetTableBuilder(options, sink_.get(),
                                               options.compression));

    for (KVMap::const_iterator it = data.begin();
         it != data.end();
         ++it) {
      if (convert_to_internal_key_) {
        ParsedInternalKey ikey(it->first, kMaxSequenceNumber, kTypeValue);
        std::string encoded;
        AppendInternalKey(&encoded, ikey);
        builder->Add(encoded, it->second);
      } else {
        builder->Add(it->first, it->second);
      }
      ASSERT_TRUE(builder->status().ok());
    }
    Status s = builder->Finish();
    ASSERT_TRUE(s.ok()) << s.ToString();

    ASSERT_EQ(sink_->contents().size(), builder->FileSize());

    // Open the table
    uniq_id_ = cur_uniq_id_++;
<<<<<<< HEAD
    source_.reset(
        new StringSource(sink_->contents(), uniq_id_,
                         options.allow_mmap_reads));
    unique_ptr<TableFactory> table_factory;
=======
    source_.reset(new StringSource(sink_->contents(), uniq_id_));
>>>>>>> 9dc29414
    return options.table_factory->GetTableReader(options, soptions,
                                                 std::move(source_),
                                                 sink_->contents().size(),
                                                 &table_reader_);
  }

  virtual Iterator* NewIterator() const {
    Iterator* iter = table_reader_->NewIterator(ReadOptions());
    if (convert_to_internal_key_) {
      return new KeyConvertingIterator(iter);
    } else {
      return iter;
    }
  }

  uint64_t ApproximateOffsetOf(const Slice& key) const {
    return table_reader_->ApproximateOffsetOf(key);
  }

  virtual Status Reopen(const Options& options) {
    source_.reset(
        new StringSource(sink_->contents(), uniq_id_,
                         options.allow_mmap_reads));
    return options.table_factory->GetTableReader(options, soptions,
                                                 std::move(source_),
                                                 sink_->contents().size(),
                                                 &table_reader_);
  }

  virtual TableReader* table_reader() {
    return table_reader_.get();
  }

 private:
  void Reset() {
    uniq_id_ = 0;
    table_reader_.reset();
    sink_.reset();
    source_.reset();
  }
  bool convert_to_internal_key_;

  uint64_t uniq_id_;
  unique_ptr<StringSink> sink_;
  unique_ptr<StringSource> source_;
  unique_ptr<TableReader> table_reader_;

  TableConstructor();

  static uint64_t cur_uniq_id_;
  const EnvOptions soptions;
};
uint64_t TableConstructor::cur_uniq_id_ = 1;

class MemTableConstructor: public Constructor {
 public:
  explicit MemTableConstructor(const Comparator* cmp)
      : Constructor(cmp),
        internal_comparator_(cmp),
        table_factory_(new SkipListFactory) {
    Options options;
    options.memtable_factory = table_factory_;
    memtable_ = new MemTable(internal_comparator_, options);
    memtable_->Ref();
  }
  ~MemTableConstructor() {
    delete memtable_->Unref();
  }
  virtual Status FinishImpl(const Options& options, const KVMap& data) {
    delete memtable_->Unref();
    Options memtable_options;
    memtable_options.memtable_factory = table_factory_;
    memtable_ = new MemTable(internal_comparator_, memtable_options);
    memtable_->Ref();
    int seq = 1;
    for (KVMap::const_iterator it = data.begin();
         it != data.end();
         ++it) {
      memtable_->Add(seq, kTypeValue, it->first, it->second);
      seq++;
    }
    return Status::OK();
  }
  virtual Iterator* NewIterator() const {
    return new KeyConvertingIterator(memtable_->NewIterator());
  }

 private:
  InternalKeyComparator internal_comparator_;
  MemTable* memtable_;
  std::shared_ptr<SkipListFactory> table_factory_;
};

class DBConstructor: public Constructor {
 public:
  explicit DBConstructor(const Comparator* cmp)
      : Constructor(cmp),
        comparator_(cmp) {
    db_ = nullptr;
    NewDB();
  }
  ~DBConstructor() {
    delete db_;
  }
  virtual Status FinishImpl(const Options& options, const KVMap& data) {
    delete db_;
    db_ = nullptr;
    NewDB();
    for (KVMap::const_iterator it = data.begin();
         it != data.end();
         ++it) {
      WriteBatch batch;
      batch.Put(it->first, it->second);
      ASSERT_TRUE(db_->Write(WriteOptions(), &batch).ok());
    }
    return Status::OK();
  }
  virtual Iterator* NewIterator() const {
    return db_->NewIterator(ReadOptions());
  }

  virtual DB* db() const { return db_; }

 private:
  void NewDB() {
    std::string name = test::TmpDir() + "/table_testdb";

    Options options;
    options.comparator = comparator_;
    Status status = DestroyDB(name, options);
    ASSERT_TRUE(status.ok()) << status.ToString();

    options.create_if_missing = true;
    options.error_if_exists = true;
    options.write_buffer_size = 10000;  // Something small to force merging
    status = DB::Open(options, name, &db_);
    ASSERT_TRUE(status.ok()) << status.ToString();
  }

  const Comparator* comparator_;
  DB* db_;
};

static bool SnappyCompressionSupported() {
  std::string out;
  Slice in = "aaaaaaaaaaaaaaaaaaaaaaaaaaaaaaa";
  return port::Snappy_Compress(Options().compression_opts,
                               in.data(), in.size(),
                               &out);
}

static bool ZlibCompressionSupported() {
  std::string out;
  Slice in = "aaaaaaaaaaaaaaaaaaaaaaaaaaaaaaa";
  return port::Zlib_Compress(Options().compression_opts,
                             in.data(), in.size(),
                             &out);
}

#ifdef BZIP2
static bool BZip2CompressionSupported() {
  std::string out;
  Slice in = "aaaaaaaaaaaaaaaaaaaaaaaaaaaaaaa";
  return port::BZip2_Compress(Options().compression_opts,
                              in.data(), in.size(),
                              &out);
}
#endif

enum TestType {
  BLOCK_BASED_TABLE_TEST,
  PLAIN_TABLE_SEMI_FIXED_PREFIX,
  PLAIN_TABLE_FULL_STR_PREFIX,
  BLOCK_TEST,
  MEMTABLE_TEST,
  DB_TEST
};

struct TestArgs {
  TestType type;
  bool reverse_compare;
  int restart_interval;
  CompressionType compression;
};

static std::vector<TestArgs> GenerateArgList() {
  std::vector<TestArgs> test_args;
  std::vector<TestType> test_types = {
      BLOCK_BASED_TABLE_TEST,      PLAIN_TABLE_SEMI_FIXED_PREFIX,
      PLAIN_TABLE_FULL_STR_PREFIX, BLOCK_TEST,
      MEMTABLE_TEST,               DB_TEST};
  std::vector<bool> reverse_compare_types = {false, true};
  std::vector<int> restart_intervals = {16, 1, 1024};

  // Only add compression if it is supported
  std::vector<CompressionType> compression_types = {kNoCompression};
#ifdef SNAPPY
  if (SnappyCompressionSupported()) {
    compression_types.push_back(kSnappyCompression);
  }
#endif

#ifdef ZLIB
  if (ZlibCompressionSupported()) {
    compression_types.push_back(kZlibCompression);
  }
#endif

#ifdef BZIP2
  if (BZip2CompressionSupported()) {
    compression_types.push_back(kBZip2Compression);
  }
#endif

  for (auto test_type : test_types) {
    for (auto reverse_compare : reverse_compare_types) {
      if (test_type == PLAIN_TABLE_SEMI_FIXED_PREFIX ||
          test_type == PLAIN_TABLE_FULL_STR_PREFIX) {
        // Plain table doesn't use restart index or compression.
        TestArgs one_arg;
        one_arg.type = test_type;
        one_arg.reverse_compare = reverse_compare;
        one_arg.restart_interval = restart_intervals[0];
        one_arg.compression = compression_types[0];
        test_args.push_back(one_arg);
        continue;
      }

      for (auto restart_interval : restart_intervals) {
        for (auto compression_type : compression_types) {
          TestArgs one_arg;
          one_arg.type = test_type;
          one_arg.reverse_compare = reverse_compare;
          one_arg.restart_interval = restart_interval;
          one_arg.compression = compression_type;
          test_args.push_back(one_arg);
        }
      }
    }
  }
  return test_args;
}

// In order to make all tests run for plain table format, including
// those operating on empty keys, create a new prefix transformer which
// return fixed prefix if the slice is not shorter than the prefix length,
// and the full slice if it is shorter.
class FixedOrLessPrefixTransform : public SliceTransform {
 private:
  const size_t prefix_len_;

 public:
  explicit FixedOrLessPrefixTransform(size_t prefix_len) :
      prefix_len_(prefix_len) {
  }

  virtual const char* Name() const {
    return "rocksdb.FixedPrefix";
  }

  virtual Slice Transform(const Slice& src) const {
    assert(InDomain(src));
    if (src.size() < prefix_len_) {
      return src;
    }
    return Slice(src.data(), prefix_len_);
  }

  virtual bool InDomain(const Slice& src) const {
    return true;
  }

  virtual bool InRange(const Slice& dst) const {
    return (dst.size() <= prefix_len_);
  }
};

class Harness {
 public:
  Harness() : constructor_(nullptr) { }

  void Init(const TestArgs& args) {
    delete constructor_;
    constructor_ = nullptr;
    options_ = Options();

    options_.block_restart_interval = args.restart_interval;
    options_.compression = args.compression;
    // Use shorter block size for tests to exercise block boundary
    // conditions more.
    options_.block_size = 256;
    if (args.reverse_compare) {
      options_.comparator = &reverse_key_comparator;
    }
    internal_comparator_.reset(new InternalKeyComparator(options_.comparator));
    support_prev_ = true;
    only_support_prefix_seek_ = false;
    BlockBasedTableFactory::TableOptions table_options;
    switch (args.type) {
      case BLOCK_BASED_TABLE_TEST:
        table_options.flush_block_policy_factory.reset(
            new FlushBlockBySizePolicyFactory(options_.block_size,
                                              options_.block_size_deviation));
        options_.table_factory.reset(new BlockBasedTableFactory(table_options));
        constructor_ = new TableConstructor(options_.comparator);
        break;
      case PLAIN_TABLE_SEMI_FIXED_PREFIX:
        support_prev_ = false;
        only_support_prefix_seek_ = true;
        options_.prefix_extractor = prefix_transform.get();
        options_.allow_mmap_reads = true;
        options_.table_factory.reset(new PlainTableFactory());
        constructor_ = new TableConstructor(options_.comparator, true);
        options_.comparator = internal_comparator_.get();
        break;
      case PLAIN_TABLE_FULL_STR_PREFIX:
        support_prev_ = false;
        only_support_prefix_seek_ = true;
        options_.prefix_extractor = noop_transform.get();
        options_.allow_mmap_reads = true;
        options_.table_factory.reset(new PlainTableFactory());
        constructor_ = new TableConstructor(options_.comparator, true);
        options_.comparator = internal_comparator_.get();
        break;
      case BLOCK_TEST:
        constructor_ = new BlockConstructor(options_.comparator);
        break;
      case MEMTABLE_TEST:
        constructor_ = new MemTableConstructor(options_.comparator);
        break;
      case DB_TEST:
        constructor_ = new DBConstructor(options_.comparator);
        break;
    }
  }

  ~Harness() {
    delete constructor_;
  }

  void Add(const std::string& key, const std::string& value) {
    constructor_->Add(key, value);
  }

  void Test(Random* rnd) {
    std::vector<std::string> keys;
    KVMap data;
    constructor_->Finish(options_, &keys, &data);

    TestForwardScan(keys, data);
    if (support_prev_) {
      TestBackwardScan(keys, data);
    }
    TestRandomAccess(rnd, keys, data);
  }

  void TestForwardScan(const std::vector<std::string>& keys,
                       const KVMap& data) {
    Iterator* iter = constructor_->NewIterator();
    ASSERT_TRUE(!iter->Valid());
    iter->SeekToFirst();
    for (KVMap::const_iterator model_iter = data.begin();
         model_iter != data.end();
         ++model_iter) {
      ASSERT_EQ(ToString(data, model_iter), ToString(iter));
      iter->Next();
    }
    ASSERT_TRUE(!iter->Valid());
    delete iter;
  }

  void TestBackwardScan(const std::vector<std::string>& keys,
                        const KVMap& data) {
    Iterator* iter = constructor_->NewIterator();
    ASSERT_TRUE(!iter->Valid());
    iter->SeekToLast();
    for (KVMap::const_reverse_iterator model_iter = data.rbegin();
         model_iter != data.rend();
         ++model_iter) {
      ASSERT_EQ(ToString(data, model_iter), ToString(iter));
      iter->Prev();
    }
    ASSERT_TRUE(!iter->Valid());
    delete iter;
  }

  void TestRandomAccess(Random* rnd,
                        const std::vector<std::string>& keys,
                        const KVMap& data) {
    static const bool kVerbose = false;
    Iterator* iter = constructor_->NewIterator();
    ASSERT_TRUE(!iter->Valid());
    KVMap::const_iterator model_iter = data.begin();
    if (kVerbose) fprintf(stderr, "---\n");
    for (int i = 0; i < 200; i++) {
      const int toss = rnd->Uniform(support_prev_ ? 5 : 3);
      switch (toss) {
        case 0: {
          if (iter->Valid()) {
            if (kVerbose) fprintf(stderr, "Next\n");
            iter->Next();
            ++model_iter;
            ASSERT_EQ(ToString(data, model_iter), ToString(iter));
          }
          break;
        }

        case 1: {
          if (kVerbose) fprintf(stderr, "SeekToFirst\n");
          iter->SeekToFirst();
          model_iter = data.begin();
          ASSERT_EQ(ToString(data, model_iter), ToString(iter));
          break;
        }

        case 2: {
          std::string key = PickRandomKey(rnd, keys);
          model_iter = data.lower_bound(key);
          if (kVerbose) fprintf(stderr, "Seek '%s'\n",
                                EscapeString(key).c_str());
          iter->Seek(Slice(key));
          ASSERT_EQ(ToString(data, model_iter), ToString(iter));
          break;
        }

        case 3: {
          if (iter->Valid()) {
            if (kVerbose) fprintf(stderr, "Prev\n");
            iter->Prev();
            if (model_iter == data.begin()) {
              model_iter = data.end();   // Wrap around to invalid value
            } else {
              --model_iter;
            }
            ASSERT_EQ(ToString(data, model_iter), ToString(iter));
          }
          break;
        }

        case 4: {
          if (kVerbose) fprintf(stderr, "SeekToLast\n");
          iter->SeekToLast();
          if (keys.empty()) {
            model_iter = data.end();
          } else {
            std::string last = data.rbegin()->first;
            model_iter = data.lower_bound(last);
          }
          ASSERT_EQ(ToString(data, model_iter), ToString(iter));
          break;
        }
      }
    }
    delete iter;
  }

  std::string ToString(const KVMap& data, const KVMap::const_iterator& it) {
    if (it == data.end()) {
      return "END";
    } else {
      return "'" + it->first + "->" + it->second + "'";
    }
  }

  std::string ToString(const KVMap& data,
                       const KVMap::const_reverse_iterator& it) {
    if (it == data.rend()) {
      return "END";
    } else {
      return "'" + it->first + "->" + it->second + "'";
    }
  }

  std::string ToString(const Iterator* it) {
    if (!it->Valid()) {
      return "END";
    } else {
      return "'" + it->key().ToString() + "->" + it->value().ToString() + "'";
    }
  }

  std::string PickRandomKey(Random* rnd, const std::vector<std::string>& keys) {
    if (keys.empty()) {
      return "foo";
    } else {
      const int index = rnd->Uniform(keys.size());
      std::string result = keys[index];
      switch (rnd->Uniform(support_prev_ ? 3 : 1)) {
        case 0:
          // Return an existing key
          break;
        case 1: {
          // Attempt to return something smaller than an existing key
          if (result.size() > 0 && result[result.size() - 1] > '\0'
              && (!only_support_prefix_seek_
                  || options_.prefix_extractor->Transform(result).size()
                  < result.size())) {
            result[result.size() - 1]--;
          }
          break;
      }
        case 2: {
          // Return something larger than an existing key
          Increment(options_.comparator, &result);
          break;
        }
      }
      return result;
    }
  }

  // Returns nullptr if not running against a DB
  DB* db() const { return constructor_->db(); }

 private:
  Options options_ = Options();
  Constructor* constructor_;
  bool support_prev_;
  bool only_support_prefix_seek_;
  shared_ptr<Comparator> internal_comparator_;
  static std::unique_ptr<const SliceTransform> noop_transform;
  static std::unique_ptr<const SliceTransform> prefix_transform;
};

std::unique_ptr<const SliceTransform> Harness::noop_transform(
    NewNoopTransform());
std::unique_ptr<const SliceTransform> Harness::prefix_transform(
    new FixedOrLessPrefixTransform(2));

static bool Between(uint64_t val, uint64_t low, uint64_t high) {
  bool result = (val >= low) && (val <= high);
  if (!result) {
    fprintf(stderr, "Value %llu is not in range [%llu, %llu]\n",
            (unsigned long long)(val),
            (unsigned long long)(low),
            (unsigned long long)(high));
  }
  return result;
}

// Tests against all kinds of tables
class GeneralTableTest {};
class BlockBasedTableTest {};
class PlainTableTest {};

// This test include all the basic checks except those for index size and block
// size, which will be conducted in separated unit tests.
TEST(BlockBasedTableTest, BasicBlockBasedTableProperties) {
  TableConstructor c(BytewiseComparator());

  c.Add("a1", "val1");
  c.Add("b2", "val2");
  c.Add("c3", "val3");
  c.Add("d4", "val4");
  c.Add("e5", "val5");
  c.Add("f6", "val6");
  c.Add("g7", "val7");
  c.Add("h8", "val8");
  c.Add("j9", "val9");

  std::vector<std::string> keys;
  KVMap kvmap;
  Options options;
  options.compression = kNoCompression;
  options.block_restart_interval = 1;

  c.Finish(options, &keys, &kvmap);

  auto& props = c.table_reader()->GetTableProperties();
  ASSERT_EQ(kvmap.size(), props.num_entries);

  auto raw_key_size = kvmap.size() * 2ul;
  auto raw_value_size = kvmap.size() * 4ul;

  ASSERT_EQ(raw_key_size, props.raw_key_size);
  ASSERT_EQ(raw_value_size, props.raw_value_size);
  ASSERT_EQ(1ul, props.num_data_blocks);
  ASSERT_EQ("", props.filter_policy_name);  // no filter policy is used

  // Verify data size.
  BlockBuilder block_builder(options);
  for (const auto& item : kvmap) {
    block_builder.Add(item.first, item.second);
  }
  Slice content = block_builder.Finish();
  ASSERT_EQ(
      content.size() + kBlockTrailerSize,
      props.data_size
  );
}

TEST(BlockBasedTableTest, FilterPolicyNameProperties) {
  TableConstructor c(BytewiseComparator());
  c.Add("a1", "val1");
  std::vector<std::string> keys;
  KVMap kvmap;
  Options options;
  std::unique_ptr<const FilterPolicy> filter_policy(
    NewBloomFilterPolicy(10)
  );
  options.filter_policy = filter_policy.get();

  c.Finish(options, &keys, &kvmap);
  auto& props = c.table_reader()->GetTableProperties();
  ASSERT_EQ("rocksdb.BuiltinBloomFilter", props.filter_policy_name);
}

static std::string RandomString(Random* rnd, int len) {
  std::string r;
  test::RandomString(rnd, len, &r);
  return r;
}

// It's very hard to figure out the index block size of a block accurately.
// To make sure we get the index size, we just make sure as key number
// grows, the filter block size also grows.
TEST(BlockBasedTableTest, IndexSizeStat) {
  uint64_t last_index_size = 0;

  // we need to use random keys since the pure human readable texts
  // may be well compressed, resulting insignifcant change of index
  // block size.
  Random rnd(test::RandomSeed());
  std::vector<std::string> keys;

  for (int i = 0; i < 100; ++i) {
    keys.push_back(RandomString(&rnd, 10000));
  }

  // Each time we load one more key to the table. the table index block
  // size is expected to be larger than last time's.
  for (size_t i = 1; i < keys.size(); ++i) {
    TableConstructor c(BytewiseComparator());
    for (size_t j = 0; j < i; ++j) {
      c.Add(keys[j], "val");
    }

    std::vector<std::string> ks;
    KVMap kvmap;
    Options options;
    options.compression = kNoCompression;
    options.block_restart_interval = 1;

    c.Finish(options, &ks, &kvmap);
    auto index_size =
      c.table_reader()->GetTableProperties().index_size;
    ASSERT_GT(index_size, last_index_size);
    last_index_size = index_size;
  }
}

TEST(BlockBasedTableTest, NumBlockStat) {
  Random rnd(test::RandomSeed());
  TableConstructor c(BytewiseComparator());
  Options options;
  options.compression = kNoCompression;
  options.block_restart_interval = 1;
  options.block_size = 1000;

  for (int i = 0; i < 10; ++i) {
    // the key/val are slightly smaller than block size, so that each block
    // holds roughly one key/value pair.
    c.Add(RandomString(&rnd, 900), "val");
  }

  std::vector<std::string> ks;
  KVMap kvmap;
  c.Finish(options, &ks, &kvmap);
  ASSERT_EQ(
      kvmap.size(),
      c.table_reader()->GetTableProperties().num_data_blocks
  );
}

class BlockCacheProperties {
 public:
  explicit BlockCacheProperties(Statistics* statistics) {
    block_cache_miss = statistics->getTickerCount(BLOCK_CACHE_MISS);
    block_cache_hit = statistics->getTickerCount(BLOCK_CACHE_HIT);
    index_block_cache_miss = statistics->getTickerCount(BLOCK_CACHE_INDEX_MISS);
    index_block_cache_hit = statistics->getTickerCount(BLOCK_CACHE_INDEX_HIT);
    data_block_cache_miss = statistics->getTickerCount(BLOCK_CACHE_DATA_MISS);
    data_block_cache_hit = statistics->getTickerCount(BLOCK_CACHE_DATA_HIT);
  }

  // Check if the fetched props matches the expected ones.
  void AssertEqual(
      long index_block_cache_miss,
      long index_block_cache_hit,
      long data_block_cache_miss,
      long data_block_cache_hit) const {
    ASSERT_EQ(index_block_cache_miss, this->index_block_cache_miss);
    ASSERT_EQ(index_block_cache_hit, this->index_block_cache_hit);
    ASSERT_EQ(data_block_cache_miss, this->data_block_cache_miss);
    ASSERT_EQ(data_block_cache_hit, this->data_block_cache_hit);
    ASSERT_EQ(
        index_block_cache_miss + data_block_cache_miss,
        this->block_cache_miss
    );
    ASSERT_EQ(
        index_block_cache_hit + data_block_cache_hit,
        this->block_cache_hit
    );
  }

 private:
  long block_cache_miss = 0;
  long block_cache_hit = 0;
  long index_block_cache_miss = 0;
  long index_block_cache_hit = 0;
  long data_block_cache_miss = 0;
  long data_block_cache_hit = 0;
};

TEST(BlockBasedTableTest, BlockCacheTest) {
  // -- Table construction
  Options options;
  options.create_if_missing = true;
  options.statistics = CreateDBStatistics();
  options.block_cache = NewLRUCache(1024);

  // Enable the cache for index/filter blocks
  BlockBasedTableOptions table_options;
  table_options.cache_index_and_filter_blocks = true;
  options.table_factory.reset(new BlockBasedTableFactory(table_options));
  std::vector<std::string> keys;
  KVMap kvmap;

  TableConstructor c(BytewiseComparator());
  c.Add("key", "value");
  c.Finish(options, &keys, &kvmap);

  // -- PART 1: Open with regular block cache.
  // Since block_cache is disabled, no cache activities will be involved.
  unique_ptr<Iterator> iter;

  // At first, no block will be accessed.
  {
    BlockCacheProperties props(options.statistics.get());
    // index will be added to block cache.
    props.AssertEqual(
        1,  // index block miss
        0,
        0,
        0
    );
  }

  // Only index block will be accessed
  {
    iter.reset(c.NewIterator());
    BlockCacheProperties props(options.statistics.get());
    // NOTE: to help better highlight the "detla" of each ticker, I use
    // <last_value> + <added_value> to indicate the increment of changed
    // value; other numbers remain the same.
    props.AssertEqual(
        1,
        0 + 1,  // index block hit
        0,
        0
    );
  }

  // Only data block will be accessed
  {
    iter->SeekToFirst();
    BlockCacheProperties props(options.statistics.get());
    props.AssertEqual(
        1,
        1,
        0 + 1,  // data block miss
        0
    );
  }

  // Data block will be in cache
  {
    iter.reset(c.NewIterator());
    iter->SeekToFirst();
    BlockCacheProperties props(options.statistics.get());
    props.AssertEqual(
        1,
        1 + 1,  // index block hit
        1,
        0 + 1  // data block hit
    );
  }
  // release the iterator so that the block cache can reset correctly.
  iter.reset();

  // -- PART 2: Open without block cache
  options.block_cache.reset();
  options.statistics = CreateDBStatistics();  // reset the stats
  c.Reopen(options);

  {
    iter.reset(c.NewIterator());
    iter->SeekToFirst();
    ASSERT_EQ("key", iter->key().ToString());
    BlockCacheProperties props(options.statistics.get());
    // Nothing is affected at all
    props.AssertEqual(0, 0, 0, 0);
  }

  // -- PART 3: Open with very small block cache
  // In this test, no block will ever get hit since the block cache is
  // too small to fit even one entry.
  options.block_cache = NewLRUCache(1);
  c.Reopen(options);
  {
    BlockCacheProperties props(options.statistics.get());
    props.AssertEqual(
        1,  // index block miss
        0,
        0,
        0
    );
  }


  {
    // Both index and data block get accessed.
    // It first cache index block then data block. But since the cache size
    // is only 1, index block will be purged after data block is inserted.
    iter.reset(c.NewIterator());
    BlockCacheProperties props(options.statistics.get());
    props.AssertEqual(
        1 + 1,  // index block miss
        0,
        0,  // data block miss
        0
    );
  }

  {
    // SeekToFirst() accesses data block. With similar reason, we expect data
    // block's cache miss.
    iter->SeekToFirst();
    BlockCacheProperties props(options.statistics.get());
    props.AssertEqual(
        2,
        0,
        0 + 1,  // data block miss
        0
    );
  }
}

TEST(BlockBasedTableTest, BlockCacheLeak) {
  // Check that when we reopen a table we don't lose access to blocks already
  // in the cache. This test checks whether the Table actually makes use of the
  // unique ID from the file.

  Options opt;
  opt.block_size = 1024;
  opt.compression = kNoCompression;
  opt.block_cache =
      NewLRUCache(16 * 1024 * 1024);  // big enough so we don't ever
                                      // lose cached values.

  TableConstructor c(BytewiseComparator());
  c.Add("k01", "hello");
  c.Add("k02", "hello2");
  c.Add("k03", std::string(10000, 'x'));
  c.Add("k04", std::string(200000, 'x'));
  c.Add("k05", std::string(300000, 'x'));
  c.Add("k06", "hello3");
  c.Add("k07", std::string(100000, 'x'));
  std::vector<std::string> keys;
  KVMap kvmap;
  c.Finish(opt, &keys, &kvmap);

  unique_ptr<Iterator> iter(c.NewIterator());
  iter->SeekToFirst();
  while (iter->Valid()) {
    iter->key();
    iter->value();
    iter->Next();
  }
  ASSERT_OK(iter->status());

  ASSERT_OK(c.Reopen(opt));
  for (const std::string& key : keys) {
    ASSERT_TRUE(c.table_reader()->TEST_KeyInCache(ReadOptions(), key));
  }
}

extern const uint64_t kPlainTableMagicNumber;
TEST(PlainTableTest, BasicPlainTableProperties) {
  PlainTableFactory factory(8, 8, 0);
  StringSink sink;
  std::unique_ptr<TableBuilder> builder(
      factory.GetTableBuilder(Options(), &sink, kNoCompression));

  for (char c = 'a'; c <= 'z'; ++c) {
    std::string key(16, c);
    std::string value(28, c + 42);
    builder->Add(key, value);
  }
  ASSERT_OK(builder->Finish());

  StringSource source(sink.contents(), 72242, true);

  TableProperties props;
  auto s = ReadTableProperties(&source, sink.contents().size(),
                               kPlainTableMagicNumber, Env::Default(), nullptr,
                               &props);
  ASSERT_OK(s);

  ASSERT_EQ(0ul, props.index_size);
  ASSERT_EQ(0ul, props.filter_size);
  ASSERT_EQ(16ul * 26, props.raw_key_size);
  ASSERT_EQ(28ul * 26, props.raw_value_size);
  ASSERT_EQ(26ul, props.num_entries);
  ASSERT_EQ(1ul, props.num_data_blocks);
}

TEST(GeneralTableTest, ApproximateOffsetOfPlain) {
  TableConstructor c(BytewiseComparator());
  c.Add("k01", "hello");
  c.Add("k02", "hello2");
  c.Add("k03", std::string(10000, 'x'));
  c.Add("k04", std::string(200000, 'x'));
  c.Add("k05", std::string(300000, 'x'));
  c.Add("k06", "hello3");
  c.Add("k07", std::string(100000, 'x'));
  std::vector<std::string> keys;
  KVMap kvmap;
  Options options;
  options.block_size = 1024;
  options.compression = kNoCompression;
  c.Finish(options, &keys, &kvmap);

  ASSERT_TRUE(Between(c.ApproximateOffsetOf("abc"),       0,      0));
  ASSERT_TRUE(Between(c.ApproximateOffsetOf("k01"),       0,      0));
  ASSERT_TRUE(Between(c.ApproximateOffsetOf("k01a"),      0,      0));
  ASSERT_TRUE(Between(c.ApproximateOffsetOf("k02"),       0,      0));
  ASSERT_TRUE(Between(c.ApproximateOffsetOf("k03"),       0,      0));
  ASSERT_TRUE(Between(c.ApproximateOffsetOf("k04"),   10000,  11000));
  ASSERT_TRUE(Between(c.ApproximateOffsetOf("k04a"), 210000, 211000));
  ASSERT_TRUE(Between(c.ApproximateOffsetOf("k05"),  210000, 211000));
  ASSERT_TRUE(Between(c.ApproximateOffsetOf("k06"),  510000, 511000));
  ASSERT_TRUE(Between(c.ApproximateOffsetOf("k07"),  510000, 511000));
  ASSERT_TRUE(Between(c.ApproximateOffsetOf("xyz"),  610000, 612000));

}

static void DoCompressionTest(CompressionType comp) {
  Random rnd(301);
  TableConstructor c(BytewiseComparator());
  std::string tmp;
  c.Add("k01", "hello");
  c.Add("k02", test::CompressibleString(&rnd, 0.25, 10000, &tmp));
  c.Add("k03", "hello3");
  c.Add("k04", test::CompressibleString(&rnd, 0.25, 10000, &tmp));
  std::vector<std::string> keys;
  KVMap kvmap;
  Options options;
  options.block_size = 1024;
  options.compression = comp;
  c.Finish(options, &keys, &kvmap);

  ASSERT_TRUE(Between(c.ApproximateOffsetOf("abc"),       0,      0));
  ASSERT_TRUE(Between(c.ApproximateOffsetOf("k01"),       0,      0));
  ASSERT_TRUE(Between(c.ApproximateOffsetOf("k02"),       0,      0));
  ASSERT_TRUE(Between(c.ApproximateOffsetOf("k03"),    2000,   3000));
  ASSERT_TRUE(Between(c.ApproximateOffsetOf("k04"),    2000,   3000));
  ASSERT_TRUE(Between(c.ApproximateOffsetOf("xyz"),    4000,   6100));
}

TEST(GeneralTableTest, ApproximateOffsetOfCompressed) {
  CompressionType compression_state[2];
  int valid = 0;
  if (!SnappyCompressionSupported()) {
    fprintf(stderr, "skipping snappy compression tests\n");
  } else {
    compression_state[valid] = kSnappyCompression;
    valid++;
  }

  if (!ZlibCompressionSupported()) {
    fprintf(stderr, "skipping zlib compression tests\n");
  } else {
    compression_state[valid] = kZlibCompression;
    valid++;
  }

  for(int i =0; i < valid; i++)
  {
    DoCompressionTest(compression_state[i]);
  }

}

TEST(Harness, Randomized) {
  std::vector<TestArgs> args = GenerateArgList();
  for (unsigned int i = 0; i < args.size(); i++) {
    Init(args[i]);
    Random rnd(test::RandomSeed() + 5);
    for (int num_entries = 0; num_entries < 2000;
         num_entries += (num_entries < 50 ? 1 : 200)) {
      if ((num_entries % 10) == 0) {
        fprintf(stderr, "case %d of %d: num_entries = %d\n",
                (i + 1), int(args.size()), num_entries);
      }
      for (int e = 0; e < num_entries; e++) {
        std::string v;
        Add(test::RandomKey(&rnd, rnd.Skewed(4)),
            test::RandomString(&rnd, rnd.Skewed(5), &v).ToString());
      }
      Test(&rnd);
    }
  }
}

TEST(Harness, RandomizedLongDB) {
  Random rnd(test::RandomSeed());
  TestArgs args = { DB_TEST, false, 16, kNoCompression };
  Init(args);
  int num_entries = 100000;
  for (int e = 0; e < num_entries; e++) {
    std::string v;
    Add(test::RandomKey(&rnd, rnd.Skewed(4)),
        test::RandomString(&rnd, rnd.Skewed(5), &v).ToString());
  }
  Test(&rnd);

  // We must have created enough data to force merging
  int files = 0;
  for (int level = 0; level < db()->NumberLevels(); level++) {
    std::string value;
    char name[100];
    snprintf(name, sizeof(name), "rocksdb.num-files-at-level%d", level);
    ASSERT_TRUE(db()->GetProperty(name, &value));
    files += atoi(value.c_str());
  }
  ASSERT_GT(files, 0);
}

class MemTableTest { };

TEST(MemTableTest, Simple) {
  InternalKeyComparator cmp(BytewiseComparator());
  auto table_factory = std::make_shared<SkipListFactory>();
  Options options;
  options.memtable_factory = table_factory;
  MemTable* memtable = new MemTable(cmp, options);
  memtable->Ref();
  WriteBatch batch;
  WriteBatchInternal::SetSequence(&batch, 100);
  batch.Put(std::string("k1"), std::string("v1"));
  batch.Put(std::string("k2"), std::string("v2"));
  batch.Put(std::string("k3"), std::string("v3"));
  batch.Put(std::string("largekey"), std::string("vlarge"));
  ASSERT_TRUE(WriteBatchInternal::InsertInto(&batch, memtable, &options).ok());

  Iterator* iter = memtable->NewIterator();
  iter->SeekToFirst();
  while (iter->Valid()) {
    fprintf(stderr, "key: '%s' -> '%s'\n",
            iter->key().ToString().c_str(),
            iter->value().ToString().c_str());
    iter->Next();
  }

  delete iter;
  delete memtable->Unref();
}

<<<<<<< HEAD
// Test the empty key
TEST(Harness, SimpleEmptyKey) {
  auto args = GenerateArgList();
  for (const auto& arg : args) {
    Init(arg);
    Random rnd(test::RandomSeed() + 1);
    Add("", "v");
    Test(&rnd);
  }
}

TEST(Harness, SimpleSingle) {
  auto args = GenerateArgList();
  for (const auto& arg : args) {
    Init(arg);
    Random rnd(test::RandomSeed() + 2);
    Add("abc", "v");
    Test(&rnd);
  }
}

TEST(Harness, SimpleMulti) {
  auto args = GenerateArgList();
  for (const auto& arg : args) {
    Init(arg);
    Random rnd(test::RandomSeed() + 3);
    Add("abc", "v");
    Add("abcd", "v");
    Add("ac", "v2");
    Test(&rnd);
  }
}

TEST(Harness, SimpleSpecialKey) {
  auto args = GenerateArgList();
  for (const auto& arg : args) {
    Init(arg);
    Random rnd(test::RandomSeed() + 4);
    Add("\xff\xff", "v3");
    Test(&rnd);
  }
}

=======
>>>>>>> 9dc29414
}  // namespace rocksdb

int main(int argc, char** argv) {
  return rocksdb::test::RunAllTests();
}<|MERGE_RESOLUTION|>--- conflicted
+++ resolved
@@ -293,20 +293,10 @@
 
 class TableConstructor: public Constructor {
  public:
-<<<<<<< HEAD
-  explicit TableConstructor(
-      const Comparator* cmp, bool convert_to_internal_key = false)
-      : Constructor(cmp),
-        convert_to_internal_key_(convert_to_internal_key)  {
-  }
-  ~TableConstructor() {
-=======
-  explicit BlockBasedTableConstructor(const Comparator* cmp)
-      : Constructor(cmp) {}
-  ~BlockBasedTableConstructor() {
->>>>>>> 9dc29414
-    Reset();
-  }
+  explicit TableConstructor(const Comparator* cmp,
+                            bool convert_to_internal_key = false)
+      : Constructor(cmp), convert_to_internal_key_(convert_to_internal_key) {}
+  ~TableConstructor() { Reset(); }
 
   virtual Status FinishImpl(const Options& options, const KVMap& data) {
     Reset();
@@ -336,18 +326,11 @@
 
     // Open the table
     uniq_id_ = cur_uniq_id_++;
-<<<<<<< HEAD
-    source_.reset(
-        new StringSource(sink_->contents(), uniq_id_,
-                         options.allow_mmap_reads));
-    unique_ptr<TableFactory> table_factory;
-=======
-    source_.reset(new StringSource(sink_->contents(), uniq_id_));
->>>>>>> 9dc29414
-    return options.table_factory->GetTableReader(options, soptions,
-                                                 std::move(source_),
-                                                 sink_->contents().size(),
-                                                 &table_reader_);
+    source_.reset(new StringSource(sink_->contents(), uniq_id_,
+                                   options.allow_mmap_reads));
+    return options.table_factory->GetTableReader(
+        options, soptions, std::move(source_), sink_->contents().size(),
+        &table_reader_);
   }
 
   virtual Iterator* NewIterator() const {
@@ -641,7 +624,7 @@
     internal_comparator_.reset(new InternalKeyComparator(options_.comparator));
     support_prev_ = true;
     only_support_prefix_seek_ = false;
-    BlockBasedTableFactory::TableOptions table_options;
+    BlockBasedTableOptions table_options;
     switch (args.type) {
       case BLOCK_BASED_TABLE_TEST:
         table_options.flush_block_policy_factory.reset(
@@ -1413,7 +1396,6 @@
   delete memtable->Unref();
 }
 
-<<<<<<< HEAD
 // Test the empty key
 TEST(Harness, SimpleEmptyKey) {
   auto args = GenerateArgList();
@@ -1457,8 +1439,6 @@
   }
 }
 
-=======
->>>>>>> 9dc29414
 }  // namespace rocksdb
 
 int main(int argc, char** argv) {
