//  Copyright (c) 2013, Facebook, Inc.  All rights reserved.
//  This source code is licensed under the BSD-style license found in the
//  LICENSE file in the root directory of this source tree. An additional grant
//  of patent rights can be found in the PATENTS file in the same directory.
//
// Copyright (c) 2011 The LevelDB Authors. All rights reserved.
// Use of this source code is governed by a BSD-style license that can be
// found in the LICENSE file. See the AUTHORS file for names of contributors.

#include <assert.h>
#include <stdio.h>
#include <stdlib.h>

#include "rocksdb/cache.h"
#include "port/port.h"
#include "util/autovector.h"
#include "util/hash.h"
#include "util/mutexlock.h"

namespace rocksdb {

Cache::~Cache() {
}

namespace {

// LRU cache implementation

// An entry is a variable length heap-allocated structure.  Entries
// are kept in a circular doubly linked list ordered by access time.
struct LRUHandle {
  void* value;
  void (*deleter)(const Slice&, void* value);
  LRUHandle* next_hash;
  LRUHandle* next;
  LRUHandle* prev;
  size_t charge;      // TODO(opt): Only allow uint32_t?
  size_t key_length;
  uint32_t refs;
  uint32_t hash;      // Hash of key(); used for fast sharding and comparisons
  char key_data[1];   // Beginning of key

  Slice key() const {
    // For cheaper lookups, we allow a temporary Handle object
    // to store a pointer to a key in "value".
    if (next == this) {
      return *(reinterpret_cast<Slice*>(value));
    } else {
      return Slice(key_data, key_length);
    }
  }
};

// We provide our own simple hash table since it removes a whole bunch
// of porting hacks and is also faster than some of the built-in hash
// table implementations in some of the compiler/runtime combinations
// we have tested.  E.g., readrandom speeds up by ~5% over the g++
// 4.4.3's builtin hashtable.
class HandleTable {
 public:
  HandleTable() : length_(0), elems_(0), list_(nullptr) { Resize(); }
  ~HandleTable() { delete[] list_; }

  LRUHandle* Lookup(const Slice& key, uint32_t hash) {
    return *FindPointer(key, hash);
  }

  LRUHandle* Insert(LRUHandle* h) {
    LRUHandle** ptr = FindPointer(h->key(), h->hash);
    LRUHandle* old = *ptr;
    h->next_hash = (old == nullptr ? nullptr : old->next_hash);
    *ptr = h;
    if (old == nullptr) {
      ++elems_;
      if (elems_ > length_) {
        // Since each cache entry is fairly large, we aim for a small
        // average linked list length (<= 1).
        Resize();
      }
    }
    return old;
  }

  LRUHandle* Remove(const Slice& key, uint32_t hash) {
    LRUHandle** ptr = FindPointer(key, hash);
    LRUHandle* result = *ptr;
    if (result != nullptr) {
      *ptr = result->next_hash;
      --elems_;
    }
    return result;
  }

 private:
  // The table consists of an array of buckets where each bucket is
  // a linked list of cache entries that hash into the bucket.
  uint32_t length_;
  uint32_t elems_;
  LRUHandle** list_;

  // Return a pointer to slot that points to a cache entry that
  // matches key/hash.  If there is no such cache entry, return a
  // pointer to the trailing slot in the corresponding linked list.
  LRUHandle** FindPointer(const Slice& key, uint32_t hash) {
    LRUHandle** ptr = &list_[hash & (length_ - 1)];
    while (*ptr != nullptr &&
           ((*ptr)->hash != hash || key != (*ptr)->key())) {
      ptr = &(*ptr)->next_hash;
    }
    return ptr;
  }

  void Resize() {
    uint32_t new_length = 16;
    while (new_length < elems_ * 1.5) {
      new_length *= 2;
    }
    LRUHandle** new_list = new LRUHandle*[new_length];
    memset(new_list, 0, sizeof(new_list[0]) * new_length);
    uint32_t count = 0;
    for (uint32_t i = 0; i < length_; i++) {
      LRUHandle* h = list_[i];
      while (h != nullptr) {
        LRUHandle* next = h->next_hash;
        uint32_t hash = h->hash;
        LRUHandle** ptr = &new_list[hash & (new_length - 1)];
        h->next_hash = *ptr;
        *ptr = h;
        h = next;
        count++;
      }
    }
    assert(elems_ == count);
    delete[] list_;
    list_ = new_list;
    length_ = new_length;
  }
};

// A single shard of sharded cache.
class LRUCache {
 public:
  LRUCache();
  ~LRUCache();

  // Separate from constructor so caller can easily make an array of LRUCache
  void SetCapacity(size_t capacity) { capacity_ = capacity; }
  void SetRemoveScanCountLimit(size_t remove_scan_count_limit) {
    remove_scan_count_limit_ = remove_scan_count_limit;
  }

  // Like Cache methods, but with an extra "hash" parameter.
  Cache::Handle* Insert(const Slice& key, uint32_t hash,
                        void* value, size_t charge,
                        void (*deleter)(const Slice& key, void* value));
  Cache::Handle* Lookup(const Slice& key, uint32_t hash);
  void Release(Cache::Handle* handle);
  void Erase(const Slice& key, uint32_t hash);
  // Although in some platforms the update of size_t is atomic, to make sure
  // GetUsage() works correctly under any platforms, we'll protect this
  // function with mutex.
  size_t GetUsage() const {
    MutexLock l(&mutex_);
    return usage_;
  }

 private:
  void LRU_Remove(LRUHandle* e);
  void LRU_Append(LRUHandle* e);
  // Just reduce the reference count by 1.
  // Return true if last reference
  bool Unref(LRUHandle* e);
  // Call deleter and free
  void FreeEntry(LRUHandle* e);

  // Initialized before use.
  size_t capacity_;
  uint32_t remove_scan_count_limit_;

  // mutex_ protects the following state.
  // We don't count mutex_ as the cache's internal state so semantically we
  // don't mind mutex_ invoking the non-const actions.
  mutable port::Mutex mutex_;
  size_t usage_;

  // Dummy head of LRU list.
  // lru.prev is newest entry, lru.next is oldest entry.
  LRUHandle lru_;

  HandleTable table_;
};

LRUCache::LRUCache()
    : usage_(0) {
  // Make empty circular linked list
  lru_.next = &lru_;
  lru_.prev = &lru_;
}

LRUCache::~LRUCache() {
  for (LRUHandle* e = lru_.next; e != &lru_; ) {
    LRUHandle* next = e->next;
    assert(e->refs == 1);  // Error if caller has an unreleased handle
    if (Unref(e)) {
      FreeEntry(e);
    }
    e = next;
  }
}

bool LRUCache::Unref(LRUHandle* e) {
  assert(e->refs > 0);
  e->refs--;
  return e->refs == 0;
}

void LRUCache::FreeEntry(LRUHandle* e) {
  assert(e->refs == 0);
  (*e->deleter)(e->key(), e->value);
  free(e);
}

void LRUCache::LRU_Remove(LRUHandle* e) {
  e->next->prev = e->prev;
  e->prev->next = e->next;
  usage_ -= e->charge;
}

void LRUCache::LRU_Append(LRUHandle* e) {
  // Make "e" newest entry by inserting just before lru_
  e->next = &lru_;
  e->prev = lru_.prev;
  e->prev->next = e;
  e->next->prev = e;
  usage_ += e->charge;
}

Cache::Handle* LRUCache::Lookup(const Slice& key, uint32_t hash) {
  MutexLock l(&mutex_);
  LRUHandle* e = table_.Lookup(key, hash);
  if (e != nullptr) {
    e->refs++;
    LRU_Remove(e);
    LRU_Append(e);
  }
  return reinterpret_cast<Cache::Handle*>(e);
}

void LRUCache::Release(Cache::Handle* handle) {
  LRUHandle* e = reinterpret_cast<LRUHandle*>(handle);
  bool last_reference = false;
  {
    MutexLock l(&mutex_);
    last_reference = Unref(e);
  }
  if (last_reference) {
    FreeEntry(e);
  }
}

Cache::Handle* LRUCache::Insert(
    const Slice& key, uint32_t hash, void* value, size_t charge,
    void (*deleter)(const Slice& key, void* value)) {

  LRUHandle* e = reinterpret_cast<LRUHandle*>(
      malloc(sizeof(LRUHandle)-1 + key.size()));
  autovector<LRUHandle*> last_reference_list;

  e->value = value;
  e->deleter = deleter;
  e->charge = charge;
  e->key_length = key.size();
  e->hash = hash;
  e->refs = 2;  // One from LRUCache, one for the returned handle
  memcpy(e->key_data, key.data(), key.size());

  {
    MutexLock l(&mutex_);

    LRU_Append(e);

    LRUHandle* old = table_.Insert(e);
    if (old != nullptr) {
      LRU_Remove(old);
      if (Unref(old)) {
        last_reference_list.push_back(old);
      }
    }

    if (remove_scan_count_limit_ > 0) {
      // Try to free the space by evicting the entries that are only
      // referenced by the cache first.
      LRUHandle* cur = lru_.next;
      for (unsigned int scanCount = 0;
           usage_ > capacity_ && cur != &lru_
           && scanCount < remove_scan_count_limit_; scanCount++) {
        LRUHandle* next = cur->next;
        if (cur->refs <= 1) {
          LRU_Remove(cur);
          table_.Remove(cur->key(), cur->hash);
          if (Unref(cur)) {
            last_reference_list.push_back(cur);
          }
        }
        cur = next;
      }
    }

    // Free the space following strict LRU policy until enough space
    // is freed.
    while (usage_ > capacity_ && lru_.next != &lru_) {
      LRUHandle* old = lru_.next;
      LRU_Remove(old);
      table_.Remove(old->key(), old->hash);
      if (Unref(old)) {
        last_reference_list.push_back(old);
      }
    }
  }

  // we free the entries here outside of mutex for
  // performance reasons
  for (auto entry : last_reference_list) {
    FreeEntry(entry);
  }

  return reinterpret_cast<Cache::Handle*>(e);
}

void LRUCache::Erase(const Slice& key, uint32_t hash) {
  LRUHandle* e;
  bool last_reference = false;
  {
    MutexLock l(&mutex_);
    e = table_.Remove(key, hash);
    if (e != nullptr) {
      LRU_Remove(e);
      last_reference = Unref(e);
    }
  }
  // mutex not held here
  // last_reference will only be true if e != nullptr
  if (last_reference) {
    FreeEntry(e);
  }
}

static int kNumShardBits = 4;          // default values, can be overridden
static int kRemoveScanCountLimit = 0; // default values, can be overridden

class ShardedLRUCache : public Cache {
 private:
  LRUCache* shards_;
  port::Mutex id_mutex_;
  uint64_t last_id_;
  int num_shard_bits_;
  size_t capacity_;

  static inline uint32_t HashSlice(const Slice& s) {
    return Hash(s.data(), s.size(), 0);
  }

  uint32_t Shard(uint32_t hash) {
    // Note, hash >> 32 yields hash in gcc, not the zero we expect!
    return (num_shard_bits_ > 0) ? (hash >> (32 - num_shard_bits_)) : 0;
  }

  void init(size_t capacity, int numbits, int removeScanCountLimit) {
    num_shard_bits_ = numbits;
    capacity_ = capacity;
    int num_shards = 1 << num_shard_bits_;
    shards_ = new LRUCache[num_shards];
    const size_t per_shard = (capacity + (num_shards - 1)) / num_shards;
    for (int s = 0; s < num_shards; s++) {
      shards_[s].SetCapacity(per_shard);
      shards_[s].SetRemoveScanCountLimit(removeScanCountLimit);
    }
  }

 public:
  explicit ShardedLRUCache(size_t capacity)
      : last_id_(0) {
    init(capacity, kNumShardBits, kRemoveScanCountLimit);
  }
  ShardedLRUCache(size_t capacity, int num_shard_bits,
                  int removeScanCountLimit)
     : last_id_(0) {
    init(capacity, num_shard_bits, removeScanCountLimit);
  }
  virtual ~ShardedLRUCache() {
    delete[] shards_;
  }
  virtual Handle* Insert(const Slice& key, void* value, size_t charge,
                         void (*deleter)(const Slice& key, void* value)) {
    const uint32_t hash = HashSlice(key);
    return shards_[Shard(hash)].Insert(key, hash, value, charge, deleter);
  }
  virtual Handle* Lookup(const Slice& key) {
    const uint32_t hash = HashSlice(key);
    return shards_[Shard(hash)].Lookup(key, hash);
  }
  virtual void Release(Handle* handle) {
    LRUHandle* h = reinterpret_cast<LRUHandle*>(handle);
    shards_[Shard(h->hash)].Release(handle);
  }
  virtual void Erase(const Slice& key) {
    const uint32_t hash = HashSlice(key);
    shards_[Shard(hash)].Erase(key, hash);
  }
  virtual void* Value(Handle* handle) {
    return reinterpret_cast<LRUHandle*>(handle)->value;
  }
  virtual uint64_t NewId() {
    MutexLock l(&id_mutex_);
    return ++(last_id_);
  }
  virtual size_t GetCapacity() const {
    return capacity_;
  }
<<<<<<< HEAD
  virtual size_t GetUsage() const {
    // We will not lock the cache when getting the usage from shards.
    // for (size_t i = 0; i < num_shard_bits_; ++i)
    int num_shards = 1 << num_shard_bits_;
    size_t usage = 0;
    for (int s = 0; s < num_shards; s++) {
      usage += shards_[s].GetUsage();
    }
    return usage;
=======
  virtual void DisownData() {
    shard_ = nullptr;
>>>>>>> 9dc29414
  }
};

}  // end anonymous namespace

shared_ptr<Cache> NewLRUCache(size_t capacity) {
  return NewLRUCache(capacity, kNumShardBits);
}

shared_ptr<Cache> NewLRUCache(size_t capacity, int num_shard_bits) {
  return NewLRUCache(capacity, num_shard_bits, kRemoveScanCountLimit);
}

shared_ptr<Cache> NewLRUCache(size_t capacity, int num_shard_bits,
                              int removeScanCountLimit) {
  if (num_shard_bits >= 20) {
    return nullptr;  // the cache cannot be sharded into too many fine pieces
  }
  return std::make_shared<ShardedLRUCache>(capacity,
                                           num_shard_bits,
                                           removeScanCountLimit);
}

}  // namespace rocksdb<|MERGE_RESOLUTION|>--- conflicted
+++ resolved
@@ -417,7 +417,7 @@
   virtual size_t GetCapacity() const {
     return capacity_;
   }
-<<<<<<< HEAD
+
   virtual size_t GetUsage() const {
     // We will not lock the cache when getting the usage from shards.
     // for (size_t i = 0; i < num_shard_bits_; ++i)
@@ -427,10 +427,10 @@
       usage += shards_[s].GetUsage();
     }
     return usage;
-=======
+  }
+
   virtual void DisownData() {
-    shard_ = nullptr;
->>>>>>> 9dc29414
+    shards_ = nullptr;
   }
 };
 
